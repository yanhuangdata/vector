use super::{default_host_key, Encoding};
use crate::{
<<<<<<< HEAD
    config::{DataType, SinkConfig, SinkContext, SinkDescription},
    event::LookupBuf,
=======
    config::{DataType, GenerateConfig, SinkConfig, SinkContext, SinkDescription},
>>>>>>> 334c3a5b
    sinks::splunk_hec::HecSinkConfig,
    sinks::util::{encoding::EncodingConfig, BatchConfig, Compression, TowerRequestConfig},
    sinks::{Healthcheck, VectorSink},
    template::Template,
};
use serde::{Deserialize, Serialize};

const HOST: &str = "https://cloud.humio.com";

<<<<<<< HEAD
#[derive(Clone, Debug, Deserialize, Serialize, Derivative)]
#[derivative(Default)]
=======
#[derive(Clone, Debug, Deserialize, Serialize)]
>>>>>>> 334c3a5b
pub struct HumioLogsConfig {
    pub(in crate::sinks::humio) token: String,
    // Deprecated name
    #[serde(alias = "host")]
    pub(in crate::sinks::humio) endpoint: Option<String>,
    pub(in crate::sinks::humio) source: Option<Template>,
    pub(in crate::sinks::humio) encoding: EncodingConfig<Encoding>,

    pub(in crate::sinks::humio) event_type: Option<Template>,

    #[serde(default = "default_host_key")]
    #[derivative(Default(value = "default_host_key()"))]
    pub(in crate::sinks::humio) host_key: LookupBuf,

    #[serde(default)]
    pub(in crate::sinks::humio) compression: Compression,

    #[serde(default)]
    pub(in crate::sinks::humio) request: TowerRequestConfig,

    #[serde(default)]
    pub(in crate::sinks::humio) batch: BatchConfig,
}

inventory::submit! {
    SinkDescription::new::<HumioLogsConfig>("humio_logs")
}

impl GenerateConfig for HumioLogsConfig {
    fn generate_config() -> toml::Value {
        toml::Value::try_from(Self {
            token: "${HUMIO_TOKEN}".to_owned(),
            endpoint: None,
            source: None,
            encoding: Encoding::Json.into(),
            event_type: None,
            host_key: default_host_key(),
            compression: Compression::default(),
            request: TowerRequestConfig::default(),
            batch: BatchConfig::default(),
        })
        .unwrap()
    }
}

#[async_trait::async_trait]
#[typetag::serde(name = "humio_logs")]
impl SinkConfig for HumioLogsConfig {
    async fn build(&self, cx: SinkContext) -> crate::Result<(VectorSink, Healthcheck)> {
        self.build_hec_config().build(cx).await
    }

    fn input_type(&self) -> DataType {
        DataType::Log
    }

    fn sink_type(&self) -> &'static str {
        "humio_logs"
    }
}

impl HumioLogsConfig {
    fn build_hec_config(&self) -> HecSinkConfig {
        let endpoint = self.endpoint.clone().unwrap_or_else(|| HOST.to_string());

        HecSinkConfig {
            token: self.token.clone(),
            endpoint,
            host_key: self.host_key.clone(),
            indexed_fields: vec![],
            index: None,
            sourcetype: self.event_type.clone(),
            source: self.source.clone(),
            encoding: self.encoding.clone().into_encoding(),
            compression: self.compression,
            batch: self.batch,
            request: self.request,
            tls: None,
        }
    }
}

#[cfg(test)]
mod tests {
    use super::*;
    use crate::event::Event;
    use crate::sinks::util::{http::HttpSink, test::load_sink};
    use chrono::Utc;
    use serde::Deserialize;

    #[test]
    fn generate_config() {
        crate::test_util::test_generate_config::<HumioLogsConfig>();
    }

    #[derive(Deserialize, Debug)]
    struct HecEventJson {
        time: f64,
    }

    #[test]
    fn humio_valid_time_field() {
        let event = Event::from("hello world");

        let (config, _cx) = load_sink::<HumioLogsConfig>(
            r#"
            token = "alsdkfjaslkdfjsalkfj"
            host = "https://127.0.0.1"
            encoding = "json"
        "#,
        )
        .unwrap();
        let config = config.build_hec_config();

        let bytes = config.encode_event(event).unwrap();
        let hec_event = serde_json::from_slice::<HecEventJson>(&bytes[..]).unwrap();

        let now = Utc::now().timestamp_millis() as f64 / 1000f64;
        assert!(
            (hec_event.time - now).abs() < 0.2,
            format!("hec_event.time = {}, now = {}", hec_event.time, now)
        );
        assert_eq!((hec_event.time * 1000f64).fract(), 0f64);
    }
}

#[cfg(test)]
#[cfg(feature = "humio-integration-tests")]
mod integration_tests {
    use super::*;
    use crate::{
        config::{log_schema, SinkConfig, SinkContext},
        sinks::util::Compression,
        test_util::random_string,
        Event,
    };
    use chrono::Utc;
    use futures::stream;
    use serde_json::{json, Value as JsonValue};
    use std::{collections::HashMap, convert::TryFrom, future::ready};

    // matches humio container address
    const HOST: &str = "http://localhost:8080";

    #[tokio::test]
    async fn humio_insert_message() {
        let cx = SinkContext::new_test();

        let repo = create_repository().await;

        let config = config(&repo.default_ingest_token);

        let (sink, _) = config.build(cx).await.unwrap();

        let message = random_string(100);
        let host = "192.168.1.1".to_string();
        let mut event = Event::from(message.clone());
        let log = event.as_mut_log();
        log.insert(log_schema().host_key().clone(), host.clone());

        sink.run(stream::once(ready(event))).await.unwrap();

        let entry = find_entry(repo.name.as_str(), message.as_str()).await;

        assert_eq!(
            message,
            entry
                .fields
                .get("message")
                .expect("no message key")
                .as_str()
                .unwrap()
        );
        assert!(
            entry.error.is_none(),
            "Humio encountered an error parsing this message: {}",
            entry
                .error_msg
                .unwrap_or_else(|| "no error message".to_string())
        );
        assert_eq!(Some(host), entry.host);
    }

    #[tokio::test]
    async fn humio_insert_source() {
        let cx = SinkContext::new_test();

        let repo = create_repository().await;

        let mut config = config(&repo.default_ingest_token);
        config.source = Template::try_from("/var/log/syslog".to_string()).ok();

        let (sink, _) = config.build(cx).await.unwrap();

        let message = random_string(100);
        let event = Event::from(message.clone());
        sink.run(stream::once(ready(event))).await.unwrap();

        let entry = find_entry(repo.name.as_str(), message.as_str()).await;

        assert_eq!(entry.source, Some("/var/log/syslog".to_owned()));
        assert!(
            entry.error.is_none(),
            "Humio encountered an error parsing this message: {}",
            entry
                .error_msg
                .unwrap_or_else(|| "no error message".to_string())
        );
    }

    #[tokio::test]
    async fn humio_type() {
        let repo = create_repository().await;

        // sets type
        {
            let mut config = config(&repo.default_ingest_token);
            config.event_type = Template::try_from("json".to_string()).ok();

            let (sink, _) = config.build(SinkContext::new_test()).await.unwrap();

            let message = random_string(100);
            let mut event = Event::from(message.clone());
            // Humio expects to find an @timestamp field for JSON lines
            // https://docs.humio.com/ingesting-data/parsers/built-in-parsers/#json
            event
                .as_mut_log()
                .insert(LookupBuf::from("@timestamp"), Utc::now().to_rfc3339());

            sink.run(stream::once(ready(event))).await.unwrap();

            let entry = find_entry(repo.name.as_str(), message.as_str()).await;

            assert_eq!(entry.humio_type, "json");
            assert!(
                entry.error.is_none(),
                "Humio encountered an error parsing this message: {}",
                entry
                    .error_msg
                    .unwrap_or_else(|| "no error message".to_string())
            );
        }

        // defaults to none
        {
            let config = config(&repo.default_ingest_token);

            let (sink, _) = config.build(SinkContext::new_test()).await.unwrap();

            let message = random_string(100);
            let event = Event::from(message.clone());

            sink.run(stream::once(ready(event))).await.unwrap();

            let entry = find_entry(repo.name.as_str(), message.as_str()).await;

            assert_eq!(entry.humio_type, "none");
        }
    }

    /// create a new test config with the given ingest token
    fn config(token: &str) -> super::HumioLogsConfig {
        HumioLogsConfig {
            token: token.to_string(),
            endpoint: Some(HOST.to_string()),
            source: None,
            encoding: Encoding::Json.into(),
            event_type: None,
            host_key: log_schema().host_key().to_string(),
            compression: Compression::None,
            request: TowerRequestConfig::default(),
            batch: BatchConfig {
                max_events: Some(1),
                ..Default::default()
            },
<<<<<<< HEAD
            host_key: log_schema().host_key().clone(),
            ..Default::default()
=======
>>>>>>> 334c3a5b
        }
    }

    /// create a new test humio repository to publish to
    async fn create_repository() -> HumioRepository {
        let client = reqwest::Client::builder().build().unwrap();

        // https://docs.humio.com/api/graphql/
        let graphql_url = format!("{}/graphql", HOST);

        let name = random_string(50);

        let params = json!({
        "query": format!(
            r#"
mutation {{
  createRepository(name:"{}") {{
    repository {{
      name
      type
      ingestTokens {{
        name
        token
      }}
    }}
  }}
}}
"#,
            name
        ),
        });

        let res = client
            .post(&graphql_url)
            .json(&params)
            .send()
            .await
            .unwrap();

        let json: JsonValue = res.json().await.unwrap();
        let repository = &json["data"]["createRepository"]["repository"];

        let token = repository["ingestTokens"].as_array().unwrap()[0]["token"]
            .as_str()
            .unwrap()
            .to_string();

        HumioRepository {
            name: repository["name"].as_str().unwrap().to_string(),
            default_ingest_token: token,
        }
    }

    /// fetch event from the repository that has a matching message value
    async fn find_entry(repository_name: &str, message: &str) -> HumioLog {
        let client = reqwest::Client::builder().build().unwrap();

        // https://docs.humio.com/api/using-the-search-api-with-humio
        let search_url = format!("{}/api/v1/repositories/{}/query", HOST, repository_name);
        let search_query = format!(r#"message="{}""#, message);

        // events are not available to search API immediately
        // poll up 20 times for event to show up
        for _ in 0..20usize {
            let res = client
                .post(&search_url)
                .json(&json!({
                    "queryString": search_query,
                }))
                .header(reqwest::header::ACCEPT, "application/json")
                .send()
                .await
                .unwrap();

            let logs: Vec<HumioLog> = res.json().await.unwrap();

            if !logs.is_empty() {
                return logs[0].clone();
            }
        }
        panic!(
            "did not find event in Humio repository {} with message {}",
            repository_name, message
        );
    }

    #[derive(Debug)]
    struct HumioRepository {
        name: String,
        default_ingest_token: String,
    }

    #[derive(Clone, Deserialize)]
    struct HumioLog {
        #[serde(rename = "#repo")]
        humio_repo: String,

        #[serde(rename = "#type")]
        humio_type: String,

        #[serde(rename = "@error")]
        error: Option<String>,

        #[serde(rename = "@error_msg")]
        error_msg: Option<String>,

        #[serde(rename = "@rawstring")]
        rawstring: String,

        #[serde(rename = "@id")]
        id: String,

        #[serde(rename = "@timestamp")]
        timestamp_millis: u64,

        #[serde(rename = "@timezone")]
        timezone: String,

        #[serde(rename = "@source")]
        source: Option<String>,

        #[serde(rename = "@host")]
        host: Option<String>,

        // fields parsed from ingested log
        #[serde(flatten)]
        fields: HashMap<String, JsonValue>,
    }
}<|MERGE_RESOLUTION|>--- conflicted
+++ resolved
@@ -1,11 +1,7 @@
 use super::{default_host_key, Encoding};
 use crate::{
-<<<<<<< HEAD
-    config::{DataType, SinkConfig, SinkContext, SinkDescription},
+    config::{DataType, GenerateConfig, SinkConfig, SinkContext, SinkDescription},
     event::LookupBuf,
-=======
-    config::{DataType, GenerateConfig, SinkConfig, SinkContext, SinkDescription},
->>>>>>> 334c3a5b
     sinks::splunk_hec::HecSinkConfig,
     sinks::util::{encoding::EncodingConfig, BatchConfig, Compression, TowerRequestConfig},
     sinks::{Healthcheck, VectorSink},
@@ -15,12 +11,7 @@
 
 const HOST: &str = "https://cloud.humio.com";
 
-<<<<<<< HEAD
-#[derive(Clone, Debug, Deserialize, Serialize, Derivative)]
-#[derivative(Default)]
-=======
 #[derive(Clone, Debug, Deserialize, Serialize)]
->>>>>>> 334c3a5b
 pub struct HumioLogsConfig {
     pub(in crate::sinks::humio) token: String,
     // Deprecated name
@@ -296,11 +287,6 @@
                 max_events: Some(1),
                 ..Default::default()
             },
-<<<<<<< HEAD
-            host_key: log_schema().host_key().clone(),
-            ..Default::default()
-=======
->>>>>>> 334c3a5b
         }
     }
 
