--- conflicted
+++ resolved
@@ -23,16 +23,12 @@
 pub(crate) const QUEUED_MIN_MESSAGES: u64 = 100000;
 
 #[derive(Clone, Debug, Deserialize, Serialize)]
-<<<<<<< HEAD
 #[serde(deny_unknown_fields)]
-pub(crate) struct KafkaSinkConfig {
-=======
 pub struct KafkaSinkConfig {
->>>>>>> d549bbbe
     pub bootstrap_servers: String,
     pub topic: String,
     pub key_field: Option<String>,
-    pub(crate) encoding:
+    pub encoding:
         EncodingConfigAdapter<EncodingConfig<StandardEncodings>, StandardEncodingsMigrator>,
     /// These batching options will **not** override librdkafka_options values.
     #[serde(default)]
