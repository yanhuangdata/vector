use std::{convert::TryInto, path::PathBuf, time::Duration};

use bytes::Bytes;
use chrono::Utc;
use file_source::{
    paths_provider::glob::{Glob, MatchOptions},
    Checkpointer, FileFingerprint, FileServer, FingerprintStrategy, Fingerprinter, Line, ReadFrom,
};
use futures::{FutureExt, Stream, StreamExt, TryFutureExt};
use regex::bytes::Regex;
use serde::{Deserialize, Serialize};
use snafu::{ResultExt, Snafu};
use tokio::{sync::oneshot, task::spawn_blocking};
use tracing::{Instrument, Span};

use super::util::{finalizer::OrderedFinalizer, EncodingConfig, MultilineConfig};
use crate::{
    config::{
        log_schema, AcknowledgementsConfig, DataType, Output, SourceConfig, SourceContext,
        SourceDescription,
    },
    encoding_transcode::{Decoder, Encoder},
    event::{BatchNotifier, BatchStatus, LogEvent},
    internal_events::{
        FileBytesReceived, FileEventsReceived, FileOpen, FileSourceInternalEventsEmitter,
    },
    line_agg::{self, LineAgg},
    serde::bool_or_struct,
    shutdown::ShutdownSignal,
    SourceSender,
};

#[derive(Debug, Snafu)]
enum BuildError {
    #[snafu(display("data_dir option required, but not given here or globally"))]
    NoDataDir,
    #[snafu(display(
        "could not create subdirectory {:?} inside of data_dir {:?}",
        subdir,
        data_dir
    ))]
    MakeSubdirectoryError {
        subdir: PathBuf,
        data_dir: PathBuf,
        source: std::io::Error,
    },
    #[snafu(display("data_dir {:?} does not exist", data_dir))]
    MissingDataDir { data_dir: PathBuf },
    #[snafu(display("data_dir {:?} is not writable", data_dir))]
    DataDirNotWritable { data_dir: PathBuf },
    #[snafu(display(
        "message_start_indicator {:?} is not a valid regex: {}",
        indicator,
        source
    ))]
    InvalidMessageStartIndicator {
        indicator: String,
        source: regex::Error,
    },
}

#[derive(Deserialize, Serialize, Debug, PartialEq)]
#[serde(deny_unknown_fields, default)]
pub struct FileConfig {
    pub include: Vec<PathBuf>,
    pub exclude: Vec<PathBuf>,
    pub file_key: Option<String>,
    pub start_at_beginning: Option<bool>,
    pub ignore_checkpoints: Option<bool>,
    pub read_from: Option<ReadFromConfig>,
    // Deprecated name
    #[serde(alias = "ignore_older")]
    pub ignore_older_secs: Option<u64>,
    #[serde(default = "default_max_line_bytes")]
    pub max_line_bytes: usize,
    pub host_key: Option<String>,
    pub data_dir: Option<PathBuf>,
    #[serde(alias = "glob_minimum_cooldown")]
    pub glob_minimum_cooldown_ms: u64,
    // Deprecated name
    #[serde(alias = "fingerprinting")]
    fingerprint: FingerprintConfig,
    pub ignore_not_found: bool,
    pub message_start_indicator: Option<String>,
    pub multi_line_timeout: u64, // millis
    pub multiline: Option<MultilineConfig>,
    pub max_read_bytes: usize,
    pub oldest_first: bool,
    #[serde(alias = "remove_after")]
    pub remove_after_secs: Option<u64>,
    pub line_delimiter: String,
    pub encoding: Option<EncodingConfig>,
<<<<<<< HEAD
    #[serde(default, deserialize_with = "bool_or_struct")]
    acknowledgements: AcknowledgementsConfig,
=======
    pub keep_watching: bool,
>>>>>>> d549bbbe
}

#[derive(Deserialize, Serialize, Clone, Debug, PartialEq)]
#[serde(tag = "strategy", rename_all = "snake_case")]
pub enum FingerprintConfig {
    Checksum {
        // Deprecated name
        #[serde(alias = "fingerprint_bytes")]
        bytes: Option<usize>,
        ignored_header_bytes: usize,
        #[serde(default = "default_lines")]
        lines: usize,
    },
    #[serde(rename = "device_and_inode")]
    DevInode,
}

#[derive(Serialize, Deserialize, Copy, Clone, Debug, PartialEq)]
#[serde(rename_all = "snake_case")]
pub enum ReadFromConfig {
    Beginning,
    End,
}

impl From<ReadFromConfig> for ReadFrom {
    fn from(rfc: ReadFromConfig) -> Self {
        match rfc {
            ReadFromConfig::Beginning => ReadFrom::Beginning,
            ReadFromConfig::End => ReadFrom::End,
        }
    }
}

impl From<FingerprintConfig> for FingerprintStrategy {
    fn from(config: FingerprintConfig) -> FingerprintStrategy {
        match config {
            FingerprintConfig::Checksum {
                bytes,
                ignored_header_bytes,
                lines,
            } => {
                let bytes = match bytes {
                    Some(bytes) => {
                        warn!(message = "The `fingerprint.bytes` option will be used to convert old file fingerprints created by vector < v0.11.0, but are not supported for new file fingerprints. The first line will be used instead.");
                        bytes
                    }
                    None => 256,
                };
                FingerprintStrategy::Checksum {
                    bytes,
                    ignored_header_bytes,
                    lines,
                }
            }
            FingerprintConfig::DevInode => FingerprintStrategy::DevInode,
        }
    }
}

fn default_max_line_bytes() -> usize {
    bytesize::kib(100u64) as usize
}

const fn default_lines() -> usize {
    1
}

#[derive(Debug)]
pub(crate) struct FinalizerEntry {
    pub(crate) file_id: FileFingerprint,
    pub(crate) offset: u64,
}

impl Default for FileConfig {
    fn default() -> Self {
        Self {
            include: vec![],
            exclude: vec![],
            file_key: Some("file".to_string()),
            start_at_beginning: None,
            ignore_checkpoints: None,
            read_from: None,
            ignore_older_secs: None,
            max_line_bytes: default_max_line_bytes(),
            fingerprint: FingerprintConfig::Checksum {
                bytes: None,
                ignored_header_bytes: 0,
                lines: 1,
            },
            ignore_not_found: false,
            host_key: None,
            data_dir: None,
            glob_minimum_cooldown_ms: 1000, // millis
            message_start_indicator: None,
            multi_line_timeout: 1000, // millis
            multiline: None,
            max_read_bytes: 2048,
            oldest_first: false,
            remove_after_secs: None,
            line_delimiter: "\n".to_string(),
            encoding: None,
<<<<<<< HEAD
            acknowledgements: Default::default(),
=======
            keep_watching: true,
>>>>>>> d549bbbe
        }
    }
}

inventory::submit! {
    SourceDescription::new::<FileConfig>("file")
}

impl_generate_config_from_default!(FileConfig);

#[async_trait::async_trait]
#[typetag::serde(name = "file")]
impl SourceConfig for FileConfig {
    async fn build(&self, cx: SourceContext) -> crate::Result<super::Source> {
        // add the source name as a subdir, so that multiple sources can
        // operate within the same given data_dir (e.g. the global one)
        // without the file servers' checkpointers interfering with each
        // other
        let data_dir = cx
            .globals
            // source are only global, name can be used for subdir
            .resolve_and_make_data_subdir(self.data_dir.as_ref(), cx.key.id())?;

        // Clippy rule, because async_trait?
        #[allow(clippy::suspicious_else_formatting)]
        {
            if let Some(ref config) = self.multiline {
                let _: line_agg::Config = config.try_into()?;
            }

            if let Some(ref indicator) = self.message_start_indicator {
                Regex::new(indicator)
                    .with_context(|_| InvalidMessageStartIndicatorSnafu { indicator })?;
            }
        }

        let acknowledgements = cx.do_acknowledgements(&self.acknowledgements);

        Ok(file_source(
            self,
            data_dir,
            cx.shutdown,
            cx.out,
            acknowledgements,
        ))
    }

    fn outputs(&self) -> Vec<Output> {
        vec![Output::default(DataType::Log)]
    }

    fn source_type(&self) -> &'static str {
        "file"
    }

    fn can_acknowledge(&self) -> bool {
        true
    }
}

pub fn file_source(
    config: &FileConfig,
    data_dir: PathBuf,
    shutdown: ShutdownSignal,
    mut out: SourceSender,
    acknowledgements: bool,
) -> super::Source {
    let ignore_before = config
        .ignore_older_secs
        .map(|secs| Utc::now() - chrono::Duration::seconds(secs as i64));
    let glob_minimum_cooldown = Duration::from_millis(config.glob_minimum_cooldown_ms);
    let (ignore_checkpoints, read_from) = reconcile_position_options(
        config.start_at_beginning,
        config.ignore_checkpoints,
        config.read_from,
    );

    let paths_provider = Glob::new(
        &config.include,
        &config.exclude,
        MatchOptions::default(),
        FileSourceInternalEventsEmitter,
    )
    .expect("invalid glob patterns");

    let encoding_charset = config.encoding.clone().map(|e| e.charset);

    // if file encoding is specified, need to convert the line delimiter (present as utf8)
    // to the specified encoding, so that delimiter-based line splitting can work properly
    let line_delimiter_as_bytes = match encoding_charset {
        Some(e) => Encoder::new(e).encode_from_utf8(&config.line_delimiter),
        None => Bytes::from(config.line_delimiter.clone()),
    };

    let checkpointer = Checkpointer::new(&data_dir);
    let file_server = FileServer {
        paths_provider,
        max_read_bytes: config.max_read_bytes,
        ignore_checkpoints,
        read_from,
        ignore_before,
        max_line_bytes: config.max_line_bytes,
        line_delimiter: line_delimiter_as_bytes,
        data_dir,
        glob_minimum_cooldown,
        fingerprinter: Fingerprinter {
            strategy: config.fingerprint.clone().into(),
            max_line_length: config.max_line_bytes,
            ignore_not_found: config.ignore_not_found,
        },
        oldest_first: config.oldest_first,
        remove_after: config.remove_after_secs.map(Duration::from_secs),
        emitter: FileSourceInternalEventsEmitter,
        handle: tokio::runtime::Handle::current(),
    };

    let file_key = config.file_key.clone();
    let host_key = config
        .host_key
        .clone()
        .unwrap_or_else(|| log_schema().host_key().to_string());
    let hostname = crate::get_hostname().ok();

    let include = config.include.clone();
    let exclude = config.exclude.clone();
    let multiline_config = config.multiline.clone();
    let message_start_indicator = config.message_start_indicator.clone();
    let multi_line_timeout = config.multi_line_timeout;

    let (finalizer, shutdown_checkpointer) = if acknowledgements {
        // The shutdown sent in to the finalizer is the global
        // shutdown handle used to tell it to stop accepting new batch
        // statuses and just wait for the remaining acks to come in.
        let (finalizer, mut ack_stream) = OrderedFinalizer::<FinalizerEntry>::new(shutdown.clone());
        // We set up a separate shutdown signal to tie together the
        // finalizer and the checkpoint writer task in the file
        // server, to make it continue to write out updated
        // checkpoints until all the acks have come in.
        let (send_shutdown, shutdown2) = oneshot::channel::<()>();
        let checkpoints = checkpointer.view();
<<<<<<< HEAD
        tokio::spawn(async move {
            while let Some((status, entry)) = ack_stream.next().await {
                if status == BatchStatus::Delivered {
                    checkpoints.update(entry.file_id, entry.offset);
                }
            }
            send_shutdown.send(())
        });
        (Some(finalizer), shutdown2.map(|_| ()).boxed())
    } else {
        // When not dealing with end-to-end acknowledgements, just
        // clone the global shutdown to stop the checkpoint writer.
        (None, shutdown.clone().map(|_| ()).boxed())
    };
=======
        OrderedFinalizer::new(shutdown.clone(), move |entry: FinalizerEntry| {
            checkpoints.update(entry.file_id, entry.offset)
        })
    });
    let keep_watching = config.keep_watching;
>>>>>>> d549bbbe

    let checkpoints = checkpointer.view();
    Box::pin(async move {
        info!(message = "Starting file server.", include = ?include, exclude = ?exclude);

        let mut encoding_decoder = encoding_charset.map(Decoder::new);

        // sizing here is just a guess
        let (tx, rx) = futures::channel::mpsc::channel::<Vec<Line>>(2);
        let rx = rx
            .map(futures::stream::iter)
            .flatten()
            .map(move |mut line| {
                emit!(FileBytesReceived {
                    byte_size: line.text.len(),
                    file: &line.filename,
                });
                // transcode each line from the file's encoding charset to utf8
                line.text = match encoding_decoder.as_mut() {
                    Some(d) => d.decode_to_utf8(line.text),
                    None => line.text,
                };
                line
            });

        let messages: Box<dyn Stream<Item = Line> + Send + std::marker::Unpin> =
            if let Some(ref multiline_config) = multiline_config {
                wrap_with_line_agg(
                    rx,
                    multiline_config.try_into().unwrap(), // validated in build
                )
            } else if let Some(msi) = message_start_indicator {
                wrap_with_line_agg(
                    rx,
                    line_agg::Config::for_legacy(
                        Regex::new(&msi).unwrap(), // validated in build
                        multi_line_timeout,
                    ),
                )
            } else {
                Box::new(rx)
            };

        // Once file server ends this will run until it has finished processing remaining
        // logs in the queue.
        let span = Span::current();
        let span2 = span.clone();
        let mut messages = messages.map(move |line| {
            let _enter = span2.enter();
            let mut event = create_event(line.text, line.filename, &host_key, &hostname, &file_key);
            if let Some(finalizer) = &finalizer {
                let (batch, receiver) = BatchNotifier::new_with_receiver();
                event = event.with_batch_notifier(&batch);
                let entry = FinalizerEntry {
                    file_id: line.file_id,
                    offset: line.offset,
                };
                finalizer.add(entry, receiver);
            } else {
                checkpoints.update(line.file_id, line.offset);
            }
            event
        });
        tokio::spawn(async move {
            out.send_event_stream(&mut messages)
                .instrument(span.or_current())
                .await
        });

        let span = info_span!("file_server");
        spawn_blocking(move || {
            let _enter = span.enter();
<<<<<<< HEAD
            let result = file_server.run(tx, shutdown, shutdown_checkpointer, checkpointer);
            emit!(FileOpen { count: 0 });
=======
            let result = if keep_watching {
                file_server.run(tx, shutdown, checkpointer)
            } else {
                file_server.run_batch(tx, shutdown, checkpointer)
            };
            println!("file_server run returned");
            emit!(&FileOpen { count: 0 });
>>>>>>> d549bbbe
            // Panic if we encounter any error originating from the file server.
            // We're at the `spawn_blocking` call, the panic will be caught and
            // passed to the `JoinHandle` error, similar to the usual threads.
            result.unwrap();
        })
        .map_err(|error| error!(message="File server unexpectedly stopped.", %error))
        .await
    })
}

/// Emit deprecation warning if the old option is used, and take it into account when determining
/// defaults. Any of the newer options will override it when set directly.
fn reconcile_position_options(
    start_at_beginning: Option<bool>,
    ignore_checkpoints: Option<bool>,
    read_from: Option<ReadFromConfig>,
) -> (bool, ReadFrom) {
    if start_at_beginning.is_some() {
        warn!(message = "Use of deprecated option `start_at_beginning`. Please use `ignore_checkpoints` and `read_from` options instead.")
    }

    match start_at_beginning {
        Some(true) => (
            ignore_checkpoints.unwrap_or(true),
            read_from.map(Into::into).unwrap_or(ReadFrom::Beginning),
        ),
        _ => (
            ignore_checkpoints.unwrap_or(false),
            read_from.map(Into::into).unwrap_or_default(),
        ),
    }
}

fn wrap_with_line_agg(
    rx: impl Stream<Item = Line> + Send + std::marker::Unpin + 'static,
    config: line_agg::Config,
) -> Box<dyn Stream<Item = Line> + Send + std::marker::Unpin + 'static> {
    let logic = line_agg::Logic::new(config);
    Box::new(
        LineAgg::new(
            rx.map(|line| (line.filename, line.text, (line.file_id, line.offset))),
            logic,
        )
        .map(|(filename, text, (file_id, offset))| Line {
            text,
            filename,
            file_id,
            offset,
        }),
    )
}

fn create_event(
    line: Bytes,
    file: String,
    host_key: &str,
    hostname: &Option<String>,
    file_key: &Option<String>,
) -> LogEvent {
    emit!(FileEventsReceived {
        count: 1,
        file: &file,
        byte_size: line.len(),
    });

    let mut event = LogEvent::from(line);

    // Add source type
    event.insert(log_schema().source_type_key(), Bytes::from("file"));

    if let Some(file_key) = &file_key {
        event.insert(file_key.as_str(), file);
    }

    if let Some(hostname) = &hostname {
        event.insert(host_key, hostname.clone());
    }

    event
}

#[cfg(test)]
mod tests {
    use std::{
        collections::HashSet,
        fs::{self, File},
        future::Future,
        io::{Seek, Write},
    };

    use encoding_rs::UTF_16LE;
    use pretty_assertions::assert_eq;
    use tempfile::tempdir;
    use tokio::time::{sleep, timeout, Duration};

    use super::*;
    use crate::{
        config::Config,
        event::{Event, EventStatus, Value},
        shutdown::ShutdownSignal,
        sources::file,
        test_util::components::{assert_source_compliance, FILE_SOURCE_TAGS},
    };

    #[test]
    fn generate_config() {
        crate::test_util::test_generate_config::<FileConfig>();
    }

    fn test_default_file_config(dir: &tempfile::TempDir) -> file::FileConfig {
        file::FileConfig {
            fingerprint: FingerprintConfig::Checksum {
                bytes: Some(8),
                ignored_header_bytes: 0,
                lines: 1,
            },
            data_dir: Some(dir.path().to_path_buf()),
            glob_minimum_cooldown_ms: 100, // millis
            ..Default::default()
        }
    }

    async fn sleep_500_millis() {
        sleep(Duration::from_millis(500)).await;
    }

    #[test]
    fn parse_config() {
        let config: FileConfig = toml::from_str(
            r#"
        "#,
        )
        .unwrap();
        assert_eq!(config, FileConfig::default());
        assert_eq!(
            config.fingerprint,
            FingerprintConfig::Checksum {
                bytes: None,
                ignored_header_bytes: 0,
                lines: 1
            }
        );

        let config: FileConfig = toml::from_str(
            r#"
        [fingerprint]
        strategy = "device_and_inode"
        "#,
        )
        .unwrap();
        assert_eq!(config.fingerprint, FingerprintConfig::DevInode);

        let config: FileConfig = toml::from_str(
            r#"
        [fingerprint]
        strategy = "checksum"
        bytes = 128
        ignored_header_bytes = 512
        "#,
        )
        .unwrap();
        assert_eq!(
            config.fingerprint,
            FingerprintConfig::Checksum {
                bytes: Some(128),
                ignored_header_bytes: 512,
                lines: 1
            }
        );

        let config: FileConfig = toml::from_str(
            r#"
        [encoding]
        charset = "utf-16le"
        "#,
        )
        .unwrap();
        assert_eq!(config.encoding, Some(EncodingConfig { charset: UTF_16LE }));

        let config: FileConfig = toml::from_str(
            r#"
        read_from = "beginning"
        "#,
        )
        .unwrap();
        assert_eq!(config.read_from, Some(ReadFromConfig::Beginning));

        let config: FileConfig = toml::from_str(
            r#"
        read_from = "end"
        "#,
        )
        .unwrap();
        assert_eq!(config.read_from, Some(ReadFromConfig::End));
    }

    #[test]
    fn resolve_data_dir() {
        let global_dir = tempdir().unwrap();
        let local_dir = tempdir().unwrap();

        let mut config = Config::default();
        config.global.data_dir = global_dir.into_path().into();

        // local path given -- local should win
        let res = config
            .global
            .resolve_and_validate_data_dir(test_default_file_config(&local_dir).data_dir.as_ref())
            .unwrap();
        assert_eq!(res, local_dir.path());

        // no local path given -- global fallback should be in effect
        let res = config.global.resolve_and_validate_data_dir(None).unwrap();
        assert_eq!(res, config.global.data_dir.unwrap());
    }

    #[test]
    fn file_create_event() {
        let line = Bytes::from("hello world");
        let file = "some_file.rs".to_string();
        let host_key = "host".to_string();
        let hostname = Some("Some.Machine".to_string());
        let file_key = Some("file".to_string());

        let log = create_event(line, file, &host_key, &hostname, &file_key);

        assert_eq!(log["file"], "some_file.rs".into());
        assert_eq!(log["host"], "Some.Machine".into());
        assert_eq!(log[log_schema().message_key()], "hello world".into());
        assert_eq!(log[log_schema().source_type_key()], "file".into());
    }

    #[tokio::test]
    async fn file_happy_path() {
        let n = 5;

        let dir = tempdir().unwrap();
        let config = file::FileConfig {
            include: vec![dir.path().join("*")],
            ..test_default_file_config(&dir)
        };

        let path1 = dir.path().join("file1");
        let path2 = dir.path().join("file2");

        let received = run_file_source(&config, false, NoAcks, async {
            let mut file1 = File::create(&path1).unwrap();
            let mut file2 = File::create(&path2).unwrap();

            sleep_500_millis().await; // The files must be observed at their original lengths before writing to them

            for i in 0..n {
                writeln!(&mut file1, "hello {}", i).unwrap();
                writeln!(&mut file2, "goodbye {}", i).unwrap();
            }

            sleep_500_millis().await;
        })
        .await;

        let mut hello_i = 0;
        let mut goodbye_i = 0;

        for event in received {
            let line = event.as_log()[log_schema().message_key()].to_string_lossy();
            if line.starts_with("hello") {
                assert_eq!(line, format!("hello {}", hello_i));
                assert_eq!(
                    event.as_log()["file"].to_string_lossy(),
                    path1.to_str().unwrap()
                );
                hello_i += 1;
            } else {
                assert_eq!(line, format!("goodbye {}", goodbye_i));
                assert_eq!(
                    event.as_log()["file"].to_string_lossy(),
                    path2.to_str().unwrap()
                );
                goodbye_i += 1;
            }
        }
        assert_eq!(hello_i, n);
        assert_eq!(goodbye_i, n);
    }

    // https://github.com/vectordotdev/vector/issues/8363
    #[tokio::test]
    async fn file_read_empty_lines() {
        let n = 5;

        let dir = tempdir().unwrap();
        let config = file::FileConfig {
            include: vec![dir.path().join("*")],
            ..test_default_file_config(&dir)
        };

        let path = dir.path().join("file");

        let received = run_file_source(&config, false, NoAcks, async {
            let mut file = File::create(&path).unwrap();

            sleep_500_millis().await; // The files must be observed at their original lengths before writing to them

            writeln!(&mut file, "line for checkpointing").unwrap();
            for _i in 0..n {
                writeln!(&mut file).unwrap();
            }

            sleep_500_millis().await;
        })
        .await;

        assert_eq!(received.len(), n + 1);
    }

    #[tokio::test]
    async fn file_truncate() {
        let n = 5;

        let dir = tempdir().unwrap();
        let config = file::FileConfig {
            include: vec![dir.path().join("*")],
            ..test_default_file_config(&dir)
        };
        let path = dir.path().join("file");
        let received = run_file_source(&config, false, NoAcks, async {
            let mut file = File::create(&path).unwrap();

            sleep_500_millis().await; // The files must be observed at its original length before writing to it

            for i in 0..n {
                writeln!(&mut file, "pretrunc {}", i).unwrap();
            }

            sleep_500_millis().await; // The writes must be observed before truncating

            file.set_len(0).unwrap();
            file.seek(std::io::SeekFrom::Start(0)).unwrap();

            sleep_500_millis().await; // The truncate must be observed before writing again

            for i in 0..n {
                writeln!(&mut file, "posttrunc {}", i).unwrap();
            }

            sleep_500_millis().await;
        })
        .await;

        let mut i = 0;
        let mut pre_trunc = true;

        for event in received {
            assert_eq!(
                event.as_log()["file"].to_string_lossy(),
                path.to_str().unwrap()
            );

            let line = event.as_log()[log_schema().message_key()].to_string_lossy();

            if pre_trunc {
                assert_eq!(line, format!("pretrunc {}", i));
            } else {
                assert_eq!(line, format!("posttrunc {}", i));
            }

            i += 1;
            if i == n {
                i = 0;
                pre_trunc = false;
            }
        }
    }

    #[tokio::test]
    async fn file_rotate() {
        let n = 5;

        let dir = tempdir().unwrap();
        let config = file::FileConfig {
            include: vec![dir.path().join("*")],
            ..test_default_file_config(&dir)
        };

        let path = dir.path().join("file");
        let archive_path = dir.path().join("file");
        let received = run_file_source(&config, false, NoAcks, async {
            let mut file = File::create(&path).unwrap();

            sleep_500_millis().await; // The files must be observed at its original length before writing to it

            for i in 0..n {
                writeln!(&mut file, "prerot {}", i).unwrap();
            }

            sleep_500_millis().await; // The writes must be observed before rotating

            fs::rename(&path, archive_path).expect("could not rename");
            let mut file = File::create(&path).unwrap();

            sleep_500_millis().await; // The rotation must be observed before writing again

            for i in 0..n {
                writeln!(&mut file, "postrot {}", i).unwrap();
            }

            sleep_500_millis().await;
        })
        .await;

        let mut i = 0;
        let mut pre_rot = true;

        for event in received {
            assert_eq!(
                event.as_log()["file"].to_string_lossy(),
                path.to_str().unwrap()
            );

            let line = event.as_log()[log_schema().message_key()].to_string_lossy();

            if pre_rot {
                assert_eq!(line, format!("prerot {}", i));
            } else {
                assert_eq!(line, format!("postrot {}", i));
            }

            i += 1;
            if i == n {
                i = 0;
                pre_rot = false;
            }
        }
    }

    #[tokio::test]
    async fn file_multiple_paths() {
        let n = 5;

        let dir = tempdir().unwrap();
        let config = file::FileConfig {
            include: vec![dir.path().join("*.txt"), dir.path().join("a.*")],
            exclude: vec![dir.path().join("a.*.txt")],
            ..test_default_file_config(&dir)
        };

        let path1 = dir.path().join("a.txt");
        let path2 = dir.path().join("b.txt");
        let path3 = dir.path().join("a.log");
        let path4 = dir.path().join("a.ignore.txt");
        let received = run_file_source(&config, false, NoAcks, async {
            let mut file1 = File::create(&path1).unwrap();
            let mut file2 = File::create(&path2).unwrap();
            let mut file3 = File::create(&path3).unwrap();
            let mut file4 = File::create(&path4).unwrap();

            sleep_500_millis().await; // The files must be observed at their original lengths before writing to them

            for i in 0..n {
                writeln!(&mut file1, "1 {}", i).unwrap();
                writeln!(&mut file2, "2 {}", i).unwrap();
                writeln!(&mut file3, "3 {}", i).unwrap();
                writeln!(&mut file4, "4 {}", i).unwrap();
            }

            sleep_500_millis().await;
        })
        .await;

        let mut is = [0; 3];

        for event in received {
            let line = event.as_log()[log_schema().message_key()].to_string_lossy();
            let mut split = line.split(' ');
            let file = split.next().unwrap().parse::<usize>().unwrap();
            assert_ne!(file, 4);
            let i = split.next().unwrap().parse::<usize>().unwrap();

            assert_eq!(is[file - 1], i);
            is[file - 1] += 1;
        }

        assert_eq!(is, [n as usize; 3]);
    }

    #[tokio::test]
    async fn file_file_key_acknowledged() {
        file_file_key(Acks).await
    }

    #[tokio::test]
    async fn file_file_key_nonacknowledged() {
        file_file_key(NoAcks).await
    }

    async fn file_file_key(acks: AckingMode) {
        // Default
        {
            let dir = tempdir().unwrap();
            let config = file::FileConfig {
                include: vec![dir.path().join("*")],
                ..test_default_file_config(&dir)
            };

            let path = dir.path().join("file");
            let received = run_file_source(&config, true, acks, async {
                let mut file = File::create(&path).unwrap();

                sleep_500_millis().await;

                writeln!(&mut file, "hello there").unwrap();

                sleep_500_millis().await;
            })
            .await;

            assert_eq!(received.len(), 1);
            assert_eq!(
                received[0].as_log()["file"].to_string_lossy(),
                path.to_str().unwrap()
            );
        }

        // Custom
        {
            let dir = tempdir().unwrap();
            let config = file::FileConfig {
                include: vec![dir.path().join("*")],
                file_key: Some("source".to_string()),
                ..test_default_file_config(&dir)
            };

            let path = dir.path().join("file");
            let received = run_file_source(&config, true, acks, async {
                let mut file = File::create(&path).unwrap();

                sleep_500_millis().await;

                writeln!(&mut file, "hello there").unwrap();

                sleep_500_millis().await;
            })
            .await;

            assert_eq!(received.len(), 1);
            assert_eq!(
                received[0].as_log()["source"].to_string_lossy(),
                path.to_str().unwrap()
            );
        }

        // Hidden
        {
            let dir = tempdir().unwrap();
            let config = file::FileConfig {
                include: vec![dir.path().join("*")],
                file_key: None,
                ..test_default_file_config(&dir)
            };

            let path = dir.path().join("file");
            let received = run_file_source(&config, true, acks, async {
                let mut file = File::create(&path).unwrap();

                sleep_500_millis().await;

                writeln!(&mut file, "hello there").unwrap();

                sleep_500_millis().await;
            })
            .await;

            assert_eq!(received.len(), 1);
            assert_eq!(
                received[0].as_log().keys().collect::<HashSet<_>>(),
                vec![
                    log_schema().host_key().to_string(),
                    log_schema().message_key().to_string(),
                    log_schema().timestamp_key().to_string(),
                    log_schema().source_type_key().to_string()
                ]
                .into_iter()
                .collect::<HashSet<_>>()
            );
        }
    }

    #[cfg(target_os = "linux")] // see #7988
    #[tokio::test]
    async fn file_start_position_server_restart_acknowledged() {
        file_start_position_server_restart(Acks).await
    }

    #[cfg(target_os = "linux")] // see #7988
    #[tokio::test]
    async fn file_start_position_server_restart_nonacknowledged() {
        file_start_position_server_restart(NoAcks).await
    }

    #[cfg(target_os = "linux")] // see #7988
    async fn file_start_position_server_restart(acking: AckingMode) {
        let dir = tempdir().unwrap();
        let config = file::FileConfig {
            include: vec![dir.path().join("*")],
            ..test_default_file_config(&dir)
        };

        let path = dir.path().join("file");
        let mut file = File::create(&path).unwrap();
        writeln!(&mut file, "zeroth line").unwrap();
        sleep_500_millis().await;

        // First time server runs it picks up existing lines.
        {
            let received = run_file_source(&config, true, acking, async {
                sleep_500_millis().await;
                writeln!(&mut file, "first line").unwrap();
                sleep_500_millis().await;
            })
            .await;

            let lines = extract_messages_string(received);
            assert_eq!(lines, vec!["zeroth line", "first line"]);
        }
        // Restart server, read file from checkpoint.
        {
            let received = run_file_source(&config, true, acking, async {
                sleep_500_millis().await;
                writeln!(&mut file, "second line").unwrap();
                sleep_500_millis().await;
            })
            .await;

            let lines = extract_messages_string(received);
            assert_eq!(lines, vec!["second line"]);
        }
        // Restart server, read files from beginning.
        {
            let config = file::FileConfig {
                include: vec![dir.path().join("*")],
                ignore_checkpoints: Some(true),
                read_from: Some(ReadFromConfig::Beginning),
                ..test_default_file_config(&dir)
            };
            let received = run_file_source(&config, false, acking, async {
                sleep_500_millis().await;
                writeln!(&mut file, "third line").unwrap();
                sleep_500_millis().await;
            })
            .await;

            let lines = extract_messages_string(received);
            assert_eq!(
                lines,
                vec!["zeroth line", "first line", "second line", "third line"]
            );
        }
    }

    #[tokio::test]
    async fn file_start_position_server_restart_unfinalized() {
        let dir = tempdir().unwrap();
        let config = file::FileConfig {
            include: vec![dir.path().join("*")],
            ..test_default_file_config(&dir)
        };

        let path = dir.path().join("file");
        let mut file = File::create(&path).unwrap();
        writeln!(&mut file, "the line").unwrap();
        sleep_500_millis().await;

        // First time server runs it picks up existing lines.
        let received = run_file_source(&config, false, Unfinalized, sleep_500_millis()).await;
        let lines = extract_messages_string(received);
        assert_eq!(lines, vec!["the line"]);

        // Restart server, it re-reads file since the events were not acknowledged before shutdown
        let received = run_file_source(&config, false, Unfinalized, sleep_500_millis()).await;
        let lines = extract_messages_string(received);
        assert_eq!(lines, vec!["the line"]);
    }

    #[tokio::test]
    async fn file_start_position_server_restart_with_file_rotation_acknowledged() {
        file_start_position_server_restart_with_file_rotation(Acks).await
    }

    #[tokio::test]
    async fn file_start_position_server_restart_with_file_rotation_nonacknowledged() {
        file_start_position_server_restart_with_file_rotation(NoAcks).await
    }

    async fn file_start_position_server_restart_with_file_rotation(acking: AckingMode) {
        let dir = tempdir().unwrap();
        let config = file::FileConfig {
            include: vec![dir.path().join("*")],
            ..test_default_file_config(&dir)
        };

        let path = dir.path().join("file");
        let path_for_old_file = dir.path().join("file.old");
        // Run server first time, collect some lines.
        {
            let received = run_file_source(&config, true, acking, async {
                let mut file = File::create(&path).unwrap();
                sleep_500_millis().await;
                writeln!(&mut file, "first line").unwrap();
                sleep_500_millis().await;
            })
            .await;

            let lines = extract_messages_string(received);
            assert_eq!(lines, vec!["first line"]);
        }
        // Perform 'file rotation' to archive old lines.
        fs::rename(&path, &path_for_old_file).expect("could not rename");
        // Restart the server and make sure it does not re-read the old file
        // even though it has a new name.
        {
            let received = run_file_source(&config, false, acking, async {
                let mut file = File::create(&path).unwrap();
                sleep_500_millis().await;
                writeln!(&mut file, "second line").unwrap();
                sleep_500_millis().await;
            })
            .await;

            let lines = extract_messages_string(received);
            assert_eq!(lines, vec!["second line"]);
        }
    }

    #[cfg(unix)] // this test uses unix-specific function `futimes` during test time
    #[tokio::test]
    async fn file_start_position_ignore_old_files() {
        use std::{
            os::unix::io::AsRawFd,
            time::{Duration, SystemTime},
        };

        let dir = tempdir().unwrap();
        let config = file::FileConfig {
            include: vec![dir.path().join("*")],
            ignore_older_secs: Some(5),
            ..test_default_file_config(&dir)
        };

        let received = run_file_source(&config, false, NoAcks, async {
            let before_path = dir.path().join("before");
            let mut before_file = File::create(&before_path).unwrap();
            let after_path = dir.path().join("after");
            let mut after_file = File::create(&after_path).unwrap();

            writeln!(&mut before_file, "first line").unwrap(); // first few bytes make up unique file fingerprint
            writeln!(&mut after_file, "_first line").unwrap(); //   and therefore need to be non-identical

            {
                // Set the modified times
                let before = SystemTime::now() - Duration::from_secs(8);
                let after = SystemTime::now() - Duration::from_secs(2);

                let before_time = libc::timeval {
                    tv_sec: before
                        .duration_since(SystemTime::UNIX_EPOCH)
                        .unwrap()
                        .as_secs() as _,
                    tv_usec: 0,
                };
                let before_times = [before_time, before_time];

                let after_time = libc::timeval {
                    tv_sec: after
                        .duration_since(SystemTime::UNIX_EPOCH)
                        .unwrap()
                        .as_secs() as _,
                    tv_usec: 0,
                };
                let after_times = [after_time, after_time];

                unsafe {
                    libc::futimes(before_file.as_raw_fd(), before_times.as_ptr());
                    libc::futimes(after_file.as_raw_fd(), after_times.as_ptr());
                }
            }

            sleep_500_millis().await;
            writeln!(&mut before_file, "second line").unwrap();
            writeln!(&mut after_file, "_second line").unwrap();

            sleep_500_millis().await;
        })
        .await;

        let before_lines = received
            .iter()
            .filter(|event| event.as_log()["file"].to_string_lossy().ends_with("before"))
            .map(|event| event.as_log()[log_schema().message_key()].to_string_lossy())
            .collect::<Vec<_>>();
        let after_lines = received
            .iter()
            .filter(|event| event.as_log()["file"].to_string_lossy().ends_with("after"))
            .map(|event| event.as_log()[log_schema().message_key()].to_string_lossy())
            .collect::<Vec<_>>();
        assert_eq!(before_lines, vec!["second line"]);
        assert_eq!(after_lines, vec!["_first line", "_second line"]);
    }

    #[tokio::test]
    async fn file_max_line_bytes() {
        let dir = tempdir().unwrap();
        let config = file::FileConfig {
            include: vec![dir.path().join("*")],
            max_line_bytes: 10,
            ..test_default_file_config(&dir)
        };

        let path = dir.path().join("file");
        let received = run_file_source(&config, false, NoAcks, async {
            let mut file = File::create(&path).unwrap();

            sleep_500_millis().await; // The files must be observed at their original lengths before writing to them

            writeln!(&mut file, "short").unwrap();
            writeln!(&mut file, "this is too long").unwrap();
            writeln!(&mut file, "11 eleven11").unwrap();
            let super_long = "This line is super long and will take up more space than BufReader's internal buffer, just to make sure that everything works properly when multiple read calls are involved".repeat(10000);
            writeln!(&mut file, "{}", super_long).unwrap();
            writeln!(&mut file, "exactly 10").unwrap();
            writeln!(&mut file, "it can end on a line that's too long").unwrap();

            sleep_500_millis().await;
            sleep_500_millis().await;

            writeln!(&mut file, "and then continue").unwrap();
            writeln!(&mut file, "last short").unwrap();

            sleep_500_millis().await;
            sleep_500_millis().await;
        }).await;

        let received = extract_messages_value(received);

        assert_eq!(
            received,
            vec!["short".into(), "exactly 10".into(), "last short".into()]
        );
    }

    #[tokio::test]
    async fn test_multi_line_aggregation_legacy() {
        let dir = tempdir().unwrap();
        let config = file::FileConfig {
            include: vec![dir.path().join("*")],
            message_start_indicator: Some("INFO".into()),
            multi_line_timeout: 25, // less than 50 in sleep()
            ..test_default_file_config(&dir)
        };

        let path = dir.path().join("file");
        let received = run_file_source(&config, false, NoAcks, async {
            let mut file = File::create(&path).unwrap();

            sleep_500_millis().await; // The files must be observed at their original lengths before writing to them

            writeln!(&mut file, "leftover foo").unwrap();
            writeln!(&mut file, "INFO hello").unwrap();
            writeln!(&mut file, "INFO goodbye").unwrap();
            writeln!(&mut file, "part of goodbye").unwrap();

            sleep_500_millis().await;

            writeln!(&mut file, "INFO hi again").unwrap();
            writeln!(&mut file, "and some more").unwrap();
            writeln!(&mut file, "INFO hello").unwrap();

            sleep_500_millis().await;

            writeln!(&mut file, "too slow").unwrap();
            writeln!(&mut file, "INFO doesn't have").unwrap();
            writeln!(&mut file, "to be INFO in").unwrap();
            writeln!(&mut file, "the middle").unwrap();

            sleep_500_millis().await;
        })
        .await;

        let received = extract_messages_value(received);

        assert_eq!(
            received,
            vec![
                "leftover foo".into(),
                "INFO hello".into(),
                "INFO goodbye\npart of goodbye".into(),
                "INFO hi again\nand some more".into(),
                "INFO hello".into(),
                "too slow".into(),
                "INFO doesn't have".into(),
                "to be INFO in\nthe middle".into(),
            ]
        );
    }

    #[tokio::test]
    async fn test_multi_line_aggregation() {
        let dir = tempdir().unwrap();
        let config = file::FileConfig {
            include: vec![dir.path().join("*")],
            multiline: Some(MultilineConfig {
                start_pattern: "INFO".to_owned(),
                condition_pattern: "INFO".to_owned(),
                mode: line_agg::Mode::HaltBefore,
                timeout_ms: 25, // less than 50 in sleep()
            }),
            ..test_default_file_config(&dir)
        };

        let path = dir.path().join("file");
        let received = run_file_source(&config, false, NoAcks, async {
            let mut file = File::create(&path).unwrap();

            sleep_500_millis().await; // The files must be observed at their original lengths before writing to them

            writeln!(&mut file, "leftover foo").unwrap();
            writeln!(&mut file, "INFO hello").unwrap();
            writeln!(&mut file, "INFO goodbye").unwrap();
            writeln!(&mut file, "part of goodbye").unwrap();

            sleep_500_millis().await;

            writeln!(&mut file, "INFO hi again").unwrap();
            writeln!(&mut file, "and some more").unwrap();
            writeln!(&mut file, "INFO hello").unwrap();

            sleep_500_millis().await;

            writeln!(&mut file, "too slow").unwrap();
            writeln!(&mut file, "INFO doesn't have").unwrap();
            writeln!(&mut file, "to be INFO in").unwrap();
            writeln!(&mut file, "the middle").unwrap();

            sleep_500_millis().await;
        })
        .await;

        let received = extract_messages_value(received);

        assert_eq!(
            received,
            vec![
                "leftover foo".into(),
                "INFO hello".into(),
                "INFO goodbye\npart of goodbye".into(),
                "INFO hi again\nand some more".into(),
                "INFO hello".into(),
                "too slow".into(),
                "INFO doesn't have".into(),
                "to be INFO in\nthe middle".into(),
            ]
        );
    }

    #[tokio::test]
    async fn test_fair_reads() {
        let dir = tempdir().unwrap();
        let config = file::FileConfig {
            include: vec![dir.path().join("*")],
            max_read_bytes: 1,
            oldest_first: false,
            ..test_default_file_config(&dir)
        };

        let older_path = dir.path().join("z_older_file");
        let mut older = File::create(&older_path).unwrap();

        sleep_500_millis().await;

        let newer_path = dir.path().join("a_newer_file");
        let mut newer = File::create(&newer_path).unwrap();

        writeln!(&mut older, "hello i am the old file").unwrap();
        writeln!(&mut older, "i have been around a while").unwrap();
        writeln!(&mut older, "you can read newer files at the same time").unwrap();

        writeln!(&mut newer, "and i am the new file").unwrap();
        writeln!(&mut newer, "this should be interleaved with the old one").unwrap();
        writeln!(&mut newer, "which is fine because we want fairness").unwrap();

        sleep_500_millis().await;

        let received = run_file_source(&config, false, NoAcks, sleep_500_millis()).await;

        let received = extract_messages_value(received);

        assert_eq!(
            received,
            vec![
                "hello i am the old file".into(),
                "and i am the new file".into(),
                "i have been around a while".into(),
                "this should be interleaved with the old one".into(),
                "you can read newer files at the same time".into(),
                "which is fine because we want fairness".into(),
            ]
        );
    }

    #[tokio::test]
    async fn test_oldest_first() {
        let dir = tempdir().unwrap();
        let config = file::FileConfig {
            include: vec![dir.path().join("*")],
            max_read_bytes: 1,
            oldest_first: true,
            ..test_default_file_config(&dir)
        };

        let older_path = dir.path().join("z_older_file");
        let mut older = File::create(&older_path).unwrap();

        sleep_500_millis().await;

        let newer_path = dir.path().join("a_newer_file");
        let mut newer = File::create(&newer_path).unwrap();

        writeln!(&mut older, "hello i am the old file").unwrap();
        writeln!(&mut older, "i have been around a while").unwrap();
        writeln!(&mut older, "you should definitely read all of me first").unwrap();

        writeln!(&mut newer, "i'm new").unwrap();
        writeln!(&mut newer, "hopefully you read all the old stuff first").unwrap();
        writeln!(&mut newer, "because otherwise i'm not going to make sense").unwrap();

        sleep_500_millis().await;

        let received = run_file_source(&config, false, NoAcks, sleep_500_millis()).await;

        let received = extract_messages_value(received);

        assert_eq!(
            received,
            vec![
                "hello i am the old file".into(),
                "i have been around a while".into(),
                "you should definitely read all of me first".into(),
                "i'm new".into(),
                "hopefully you read all the old stuff first".into(),
                "because otherwise i'm not going to make sense".into(),
            ]
        );
    }

    // Ignoring on mac: https://github.com/vectordotdev/vector/issues/8373
    #[cfg(not(target_os = "macos"))]
    #[tokio::test]
    async fn test_split_reads() {
        let dir = tempdir().unwrap();
        let config = file::FileConfig {
            include: vec![dir.path().join("*")],
            max_read_bytes: 1,
            ..test_default_file_config(&dir)
        };

        let path = dir.path().join("file");
        let mut file = File::create(&path).unwrap();

        writeln!(&mut file, "hello i am a normal line").unwrap();

        sleep_500_millis().await;

        let received = run_file_source(&config, false, NoAcks, async {
            sleep_500_millis().await;

            write!(&mut file, "i am not a full line").unwrap();

            // Longer than the EOF timeout
            sleep_500_millis().await;

            writeln!(&mut file, " until now").unwrap();

            sleep_500_millis().await;
        })
        .await;

        let received = extract_messages_value(received);

        assert_eq!(
            received,
            vec![
                "hello i am a normal line".into(),
                "i am not a full line until now".into(),
            ]
        );
    }

    #[tokio::test]
    async fn test_gzipped_file() {
        let dir = tempdir().unwrap();
        let config = file::FileConfig {
            include: vec![PathBuf::from("tests/data/gzipped.log")],
            // TODO: remove this once files are fingerprinted after decompression
            //
            // Currently, this needs to be smaller than the total size of the compressed file
            // because the fingerprinter tries to read until a newline, which it's not going to see
            // in the compressed data, or this number of bytes. If it hits EOF before that, it
            // can't return a fingerprint because the value would change once more data is written.
            max_line_bytes: 100,
            ..test_default_file_config(&dir)
        };

        let received = run_file_source(&config, false, NoAcks, sleep_500_millis()).await;

        let received = extract_messages_value(received);

        assert_eq!(
            received,
            vec![
                "this is a simple file".into(),
                "i have been compressed".into(),
                "in order to make me smaller".into(),
                "but you can still read me".into(),
                "hooray".into(),
            ]
        );
    }

    #[tokio::test]
    async fn test_non_utf8_encoded_file() {
        let dir = tempdir().unwrap();
        let config = file::FileConfig {
            include: vec![PathBuf::from("tests/data/utf-16le.log")],
            encoding: Some(EncodingConfig { charset: UTF_16LE }),
            ..test_default_file_config(&dir)
        };

        let received = run_file_source(&config, false, NoAcks, sleep_500_millis()).await;

        let received = extract_messages_value(received);

        assert_eq!(
            received,
            vec![
                "hello i am a file".into(),
                "i can unicode".into(),
                "but i do so in 16 bits".into(),
                "and when i byte".into(),
                "i become little-endian".into(),
            ]
        );
    }

    #[tokio::test]
    async fn test_non_default_line_delimiter() {
        let dir = tempdir().unwrap();
        let config = file::FileConfig {
            include: vec![dir.path().join("*")],
            line_delimiter: "\r\n".to_string(),
            ..test_default_file_config(&dir)
        };

        let path = dir.path().join("file");
        let received = run_file_source(&config, false, NoAcks, async {
            let mut file = File::create(&path).unwrap();

            sleep_500_millis().await; // The files must be observed at their original lengths before writing to them

            write!(&mut file, "hello i am a line\r\n").unwrap();
            write!(&mut file, "and i am too\r\n").unwrap();
            write!(&mut file, "CRLF is how we end\r\n").unwrap();
            write!(&mut file, "please treat us well\r\n").unwrap();

            sleep_500_millis().await;
        })
        .await;

        let received = extract_messages_value(received);

        assert_eq!(
            received,
            vec![
                "hello i am a line".into(),
                "and i am too".into(),
                "CRLF is how we end".into(),
                "please treat us well".into()
            ]
        );
    }

    #[tokio::test]
    async fn remove_file() {
        let n = 5;
        let remove_after_secs = 1;

        let dir = tempdir().unwrap();
        let config = file::FileConfig {
            include: vec![dir.path().join("*")],
            remove_after_secs: Some(remove_after_secs),
            ..test_default_file_config(&dir)
        };

        let path = dir.path().join("file");
        let received = run_file_source(&config, false, Acks, async {
            let mut file = File::create(&path).unwrap();

            sleep_500_millis().await; // The files must be observed at their original lengths before writing to them

            for i in 0..n {
                writeln!(&mut file, "{}", i).unwrap();
            }
            std::mem::drop(file);

            for _ in 0..10 {
                // Wait for remove grace period to end.
                sleep(Duration::from_secs(remove_after_secs + 1)).await;

                if File::open(&path).is_err() {
                    break;
                }
            }
        })
        .await;

        assert_eq!(received.len(), n);

        match File::open(&path) {
            Ok(_) => panic!("File wasn't removed"),
            Err(error) => assert_eq!(error.kind(), std::io::ErrorKind::NotFound),
        }
    }

    #[derive(Clone, Copy, Eq, PartialEq)]
    enum AckingMode {
        NoAcks,      // No acknowledgement handling and no finalization
        Unfinalized, // Acknowledgement handling but no finalization
        Acks,        // Full acknowledgements and proper finalization
    }
    use AckingMode::*;

    async fn run_file_source(
        config: &FileConfig,
        wait_shutdown: bool,
        acking_mode: AckingMode,
        inner: impl Future<Output = ()>,
    ) -> Vec<Event> {
        assert_source_compliance(&FILE_SOURCE_TAGS, async move {
            let (tx, rx) = if acking_mode == Acks {
                let (tx, rx) = SourceSender::new_test_finalize(EventStatus::Delivered);
                (tx, rx.boxed())
            } else {
                let (tx, rx) = SourceSender::new_test();
                (tx, rx.boxed())
            };

            let (trigger_shutdown, shutdown, shutdown_done) = ShutdownSignal::new_wired();
            let data_dir = config.data_dir.clone().unwrap();
            let acks = !matches!(acking_mode, NoAcks);

            tokio::spawn(file::file_source(config, data_dir, shutdown, tx, acks));

            inner.await;

            drop(trigger_shutdown);

            let result = if acking_mode == Unfinalized {
                rx.take_until(tokio::time::sleep(Duration::from_secs(5)))
                    .collect::<Vec<_>>()
                    .await
            } else {
                timeout(Duration::from_secs(5), rx.collect::<Vec<_>>())
                    .await
                    .expect(
                        "Unclosed channel: may indicate file-server could not shutdown gracefully.",
                    )
            };
            if wait_shutdown {
                shutdown_done.await;
            }

            result
        })
        .await
    }

    fn extract_messages_string(received: Vec<Event>) -> Vec<String> {
        received
            .into_iter()
            .map(Event::into_log)
            .map(|log| log[log_schema().message_key()].to_string_lossy())
            .collect()
    }

    fn extract_messages_value(received: Vec<Event>) -> Vec<Value> {
        received
            .into_iter()
            .map(Event::into_log)
            .map(|log| log[log_schema().message_key()].clone())
            .collect()
    }
}<|MERGE_RESOLUTION|>--- conflicted
+++ resolved
@@ -79,7 +79,7 @@
     pub glob_minimum_cooldown_ms: u64,
     // Deprecated name
     #[serde(alias = "fingerprinting")]
-    fingerprint: FingerprintConfig,
+    pub fingerprint: FingerprintConfig,
     pub ignore_not_found: bool,
     pub message_start_indicator: Option<String>,
     pub multi_line_timeout: u64, // millis
@@ -90,12 +90,9 @@
     pub remove_after_secs: Option<u64>,
     pub line_delimiter: String,
     pub encoding: Option<EncodingConfig>,
-<<<<<<< HEAD
     #[serde(default, deserialize_with = "bool_or_struct")]
-    acknowledgements: AcknowledgementsConfig,
-=======
+    pub acknowledgements: AcknowledgementsConfig,
     pub keep_watching: bool,
->>>>>>> d549bbbe
 }
 
 #[derive(Deserialize, Serialize, Clone, Debug, PartialEq)]
@@ -197,11 +194,8 @@
             remove_after_secs: None,
             line_delimiter: "\n".to_string(),
             encoding: None,
-<<<<<<< HEAD
             acknowledgements: Default::default(),
-=======
             keep_watching: true,
->>>>>>> d549bbbe
         }
     }
 }
@@ -342,7 +336,6 @@
         // checkpoints until all the acks have come in.
         let (send_shutdown, shutdown2) = oneshot::channel::<()>();
         let checkpoints = checkpointer.view();
-<<<<<<< HEAD
         tokio::spawn(async move {
             while let Some((status, entry)) = ack_stream.next().await {
                 if status == BatchStatus::Delivered {
@@ -357,14 +350,8 @@
         // clone the global shutdown to stop the checkpoint writer.
         (None, shutdown.clone().map(|_| ()).boxed())
     };
-=======
-        OrderedFinalizer::new(shutdown.clone(), move |entry: FinalizerEntry| {
-            checkpoints.update(entry.file_id, entry.offset)
-        })
-    });
+
     let keep_watching = config.keep_watching;
->>>>>>> d549bbbe
-
     let checkpoints = checkpointer.view();
     Box::pin(async move {
         info!(message = "Starting file server.", include = ?include, exclude = ?exclude);
@@ -436,18 +423,13 @@
         let span = info_span!("file_server");
         spawn_blocking(move || {
             let _enter = span.enter();
-<<<<<<< HEAD
-            let result = file_server.run(tx, shutdown, shutdown_checkpointer, checkpointer);
-            emit!(FileOpen { count: 0 });
-=======
             let result = if keep_watching {
-                file_server.run(tx, shutdown, checkpointer)
+                file_server.run(tx, shutdown, shutdown_checkpointer, checkpointer)
             } else {
-                file_server.run_batch(tx, shutdown, checkpointer)
+                file_server.run_batch(tx, shutdown, shutdown_checkpointer, checkpointer)
             };
             println!("file_server run returned");
-            emit!(&FileOpen { count: 0 });
->>>>>>> d549bbbe
+            emit!(FileOpen { count: 0 });
             // Panic if we encounter any error originating from the file server.
             // We're at the `spawn_blocking` call, the panic will be caught and
             // passed to the `JoinHandle` error, similar to the usual threads.
