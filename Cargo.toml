[package]
name = "vector"
version = "0.32.1"
authors = ["Vector Contributors <vector@datadoghq.com>"]
edition = "2021"
description = "A lightweight and ultra-fast tool for building observability pipelines"
homepage = "https://vector.dev"
license = "MPL-2.0"
readme = "README.md"
publish = false
default-run = "vector"
autobenches = false # our benchmarks are not runnable on their own either way
# Minimum supported rust version
rust-version = "1.66.0"

[[bin]]
name = "vector"
test = false
bench = false

[[test]]
name = "integration"
path = "tests/integration/lib.rs"

[[bin]]
name = "graphql-schema"
path = "src/api/schema/gen.rs"
test = false
bench = false
required-features = ["default-no-api-client"]

[[bin]]
name = "secret-backend-example"
path = "src/config/loading/secret_backend_example.rs"
test = false
bench = false

# CI-based builds use full release optimization.  See scripts/environment/release-flags.sh.
# This results in roughly a 5% reduction in performance when compiling locally vs when
# compiled via the CI pipeline.
[profile.release]
debug = false # Do not include debug symbols in the executable.

[profile.bench]
debug = true

[package.metadata.deb]
name = "vector"
section = "admin"
maintainer-scripts = "distribution/debian/scripts/"
conf-files = ["/etc/vector/vector.toml", "/etc/default/vector"]
assets = [
  ["target/release/vector", "/usr/bin/", "755"],
  ["config/vector.toml", "/etc/vector/vector.toml", "644"],
  ["config/examples/*", "/etc/vector/examples/", "644"],
  ["distribution/systemd/vector.service", "/lib/systemd/system/vector.service", "644"],
  ["distribution/systemd/vector.default", "/etc/default/vector", "600"],
  ["licenses/*", "/usr/share/vector/licenses/", "644"],
  ["NOTICE", "/usr/share/vector/NOTICE", "644"],
  ["LICENSE-3rdparty.csv", "/usr/share/vector/LICENSE-3rdparty.csv", "644"],
]
license-file = ["target/debian-license.txt"]
extended-description-file = "target/debian-extended-description.txt"

[package.metadata.deb.systemd-units]
unit-scripts = "distribution/systemd/"
enable = false
start = false

# libc requirements are defined by `cross`
# https://github.com/rust-embedded/cross#supported-targets
# Though, it seems like aarch64 libc is actually 2.18 and not 2.19
[package.metadata.deb.variants.armv7-unknown-linux-gnueabihf]
depends = "libc6 (>= 2.15)"

[package.metadata.deb.variants.x86_64-unknown-linux-gnu]
depends = "libc6 (>= 2.15)"

[package.metadata.deb.variants.x86_64-unknown-linux-musl]
depends = ""

[package.metadata.deb.variants.aarch64-unknown-linux-gnu]
depends = "libc6 (>= 2.18)"

[package.metadata.deb.variants.aarch64-unknown-linux-musl]
depends = ""

[workspace]
members = [
  ".",
  "lib/codecs",
  "lib/dnsmsg-parser",
  "lib/docs-renderer",
  "lib/enrichment",
  "lib/fakedata",
  "lib/file-source",
  "lib/k8s-e2e-tests",
  "lib/k8s-test-framework",
  "lib/loki-logproto",
  "lib/vector-lookup",
  "lib/portpicker",
  "lib/prometheus-parser",
  "lib/opentelemetry-proto",
  "lib/tracing-limit",
  "lib/vector-api-client",
  "lib/vector-buffers",
  "lib/vector-common",
  "lib/vector-config",
  "lib/vector-config-common",
  "lib/vector-config-macros",
  "lib/vector-core",
  "lib/vector-lookup",
  "lib/vector-vrl/cli",
  "lib/vector-vrl/functions",
  "lib/vector-vrl/tests",
  "lib/vector-vrl/web-playground",
  "vdev",
]

[workspace.dependencies]
vrl = { version = "0.6.0", features = ["cli", "test", "test_framework", "arbitrary"] }

[dependencies]
vrl.workspace = true

# Internal libs
codecs = { path = "lib/codecs", default-features = false }
dnsmsg-parser = { path = "lib/dnsmsg-parser", optional = true }
enrichment = { path = "lib/enrichment" }
fakedata = { path = "lib/fakedata", optional = true }
file-source = { path = "lib/file-source", optional = true }
lookup = { package = "vector-lookup", path = "lib/vector-lookup" }
portpicker = { path = "lib/portpicker" }
prometheus-parser = { path = "lib/prometheus-parser", optional = true }
opentelemetry-proto = { path = "lib/opentelemetry-proto", optional = true }
tracing-limit = { path = "lib/tracing-limit" }
vector-api-client = { path = "lib/vector-api-client", optional = true }
vector-buffers = { path = "lib/vector-buffers", default-features = false }
vector-common = { path = "lib/vector-common" }
vector-config = { path = "lib/vector-config" }
vector-config-common = { path = "lib/vector-config-common" }
vector-config-macros = { path = "lib/vector-config-macros" }
vector-core = { path = "lib/vector-core", default-features = false, features = ["vrl"] }
vector-vrl-functions = { path = "lib/vector-vrl/functions" }
loki-logproto = { path = "lib/loki-logproto", optional = true }

# Tokio / Futures
async-stream = { version = "0.3.5", default-features = false }
async-trait = { version = "0.1.73", default-features = false }
futures = { version = "0.3.28", default-features = false, features = ["compat", "io-compat"], package = "futures" }
tokio = { version = "1.30.0", default-features = false, features = ["full"] }
tokio-openssl = { version = "0.6.3", default-features = false }
tokio-stream = { version = "0.1.14", default-features = false, features = ["net", "sync", "time"] }
tokio-util = { version = "0.7", default-features = false, features = ["io", "time"] }
console-subscriber = { version = "0.1.10", default-features = false, optional = true }

# Tracing
tracing = { version = "0.1.34", default-features = false }
tracing-core = { version = "0.1.26", default-features = false }
tracing-futures = { version = "0.2.5", default-features = false, features = ["futures-03"] }
tracing-subscriber = { version = "0.3.17", default-features = false, features = ["ansi", "env-filter", "fmt", "json", "registry", "tracing-log"] }
tracing-tower = { git = "https://github.com/tokio-rs/tracing", default-features = false, rev = "e0642d949891546a3bb7e47080365ee7274f05cd" }

# Metrics
metrics = "0.21.1"
metrics-tracing-context = { version = "0.14.0", default-features = false }

# AWS - Official SDK
# depending on a fork to circumvent https://github.com/awslabs/aws-sdk-rust/issues/749
aws-sdk-s3 = { git = "https://github.com/vectordotdev/aws-sdk-rust", rev = "3d6aefb7fcfced5fc2a7e761a87e4ddbda1ee670", default-features = false, features = ["native-tls"], optional = true }
aws-sdk-sqs = { git = "https://github.com/vectordotdev/aws-sdk-rust", rev = "3d6aefb7fcfced5fc2a7e761a87e4ddbda1ee670", default-features = false, features = ["native-tls"], optional = true }
aws-sdk-cloudwatch = { git = "https://github.com/vectordotdev/aws-sdk-rust", rev = "3d6aefb7fcfced5fc2a7e761a87e4ddbda1ee670", default-features = false, features = ["native-tls"], optional = true }
aws-sdk-cloudwatchlogs = { git = "https://github.com/vectordotdev/aws-sdk-rust", rev = "3d6aefb7fcfced5fc2a7e761a87e4ddbda1ee670", default-features = false, features = ["native-tls"], optional = true }
aws-sdk-elasticsearch = { git = "https://github.com/vectordotdev/aws-sdk-rust", rev = "3d6aefb7fcfced5fc2a7e761a87e4ddbda1ee670", default-features = false, features = ["native-tls"], optional = true }
aws-sdk-firehose = { git = "https://github.com/vectordotdev/aws-sdk-rust", rev = "3d6aefb7fcfced5fc2a7e761a87e4ddbda1ee670", default-features = false, features = ["native-tls"], optional = true }
aws-sdk-kinesis = { git = "https://github.com/vectordotdev/aws-sdk-rust", rev = "3d6aefb7fcfced5fc2a7e761a87e4ddbda1ee670", default-features = false, features = ["native-tls"], optional = true }
aws-types = { git = "https://github.com/vectordotdev/aws-sdk-rust", rev = "3d6aefb7fcfced5fc2a7e761a87e4ddbda1ee670", default-features = false, optional = true }
aws-sigv4 = { git = "https://github.com/vectordotdev/aws-sdk-rust", rev = "3d6aefb7fcfced5fc2a7e761a87e4ddbda1ee670", default-features = false, features = ["sign-http"], optional = true }
aws-config = { git = "https://github.com/vectordotdev/aws-sdk-rust", rev = "3d6aefb7fcfced5fc2a7e761a87e4ddbda1ee670", default-features = false, features = ["native-tls"], optional = true }
aws-credential-types = { git = "https://github.com/vectordotdev/aws-sdk-rust", rev = "3d6aefb7fcfced5fc2a7e761a87e4ddbda1ee670", default-features = false, features = ["hardcoded-credentials"], optional = true }
aws-smithy-async = { git = "https://github.com/vectordotdev/aws-sdk-rust", rev = "3d6aefb7fcfced5fc2a7e761a87e4ddbda1ee670", default-features = false, optional = true }
aws-smithy-client = { git = "https://github.com/vectordotdev/aws-sdk-rust", rev = "3d6aefb7fcfced5fc2a7e761a87e4ddbda1ee670", default-features = false, features = ["client-hyper"], optional = true}
aws-smithy-http = { git = "https://github.com/vectordotdev/aws-sdk-rust", rev = "3d6aefb7fcfced5fc2a7e761a87e4ddbda1ee670", default-features = false, features = ["event-stream"], optional = true }
aws-smithy-http-tower = { git = "https://github.com/vectordotdev/aws-sdk-rust", rev = "3d6aefb7fcfced5fc2a7e761a87e4ddbda1ee670", default-features = false, optional = true }
aws-smithy-types = { git = "https://github.com/vectordotdev/aws-sdk-rust", rev = "3d6aefb7fcfced5fc2a7e761a87e4ddbda1ee670", default-features = false, optional = true }

# Azure
azure_core = { version = "0.13", default-features = false, features = ["enable_reqwest"], optional = true }
azure_identity = { version = "0.13", default-features = false, features = ["enable_reqwest"], optional = true }
azure_storage = { version = "0.13", default-features = false, optional = true }
azure_storage_blobs = { version = "0.13", default-features = false, optional = true }

# OpenDAL
opendal = {version = "0.38", default-features = false, features = ["native-tls", "services-webhdfs"], optional = true}

# Tower
tower = { version = "0.4.13", default-features = false, features = ["buffer", "limit", "retry", "timeout", "util", "balance", "discover"] }
tower-http = { version = "0.4.3", default-features = false, features = ["decompression-gzip"]}
# Serde
serde = { version = "1.0.183", default-features = false, features = ["derive"] }
serde-toml-merge = { version = "0.3.0", default-features = false }
serde_bytes = { version = "0.11.12", default-features = false, features = ["std"], optional = true }
serde_json = { version = "1.0.104", default-features = false, features = ["raw_value"] }
serde_with = { version = "3.2.0", default-features = false, features = ["macros", "std"] }
serde_yaml = { version = "0.9.25", default-features = false }

# Messagepack
rmp-serde = { version = "1.1.2", default-features = false, optional = true }
rmpv = { version = "1.0.0", default-features = false, features = ["with-serde"], optional = true }

# Prost / Protocol Buffers
prost = { version = "0.11", default-features = false, features = ["std"] }
prost-reflect = { version = "0.11", default-features = false, optional = true }
prost-types = { version = "0.11", default-features = false, optional = true }

# GCP
goauth = { version = "0.13.1", optional = true }
smpl_jwt = { version = "0.7.1", default-features = false, optional = true }

# AMQP
lapin = { version = "2.3.1", default-features = false, features = ["native-tls"], optional = true }

# API
async-graphql = { version = "6.0.0", default-features = false, optional = true, features = ["chrono", "playground"] }
async-graphql-warp = { version = "6.0.0", default-features = false, optional = true }
itertools = { version = "0.11.0", default-features = false, optional = true }

# API client
crossterm = { version = "0.26.1", default-features = false, features = ["event-stream"], optional = true }
num-format = { version = "0.4.4", default-features = false, features = ["with-num-bigint"], optional = true }
number_prefix = { version = "0.4.0", default-features = false, features = ["std"], optional = true }
ratatui = { version = "0.22.0", optional = true, default-features = false, features = ["crossterm"] }

# Datadog Pipelines

hex = { version = "0.4.3", default-features = false, optional = true }
sha2 = { version = "0.10.7", default-features = false, optional = true }

# GreptimeDB
greptimedb-client = { git = "https://github.com/GreptimeTeam/greptimedb-client-rust.git", rev = "bc32362adf0df17a41a95bae4221d6d8f1775656", optional = true }

# External libs
arc-swap = { version = "1.6", default-features = false, optional = true }
async-compression = { version = "0.4.1", default-features = false, features = ["tokio", "gzip", "zstd"], optional = true }
apache-avro = { version = "0.15.0", default-features = false, optional = true }
axum = { version = "0.6.20", default-features = false }
base64 = { version = "0.21.2", default-features = false, optional = true }
bloomy  = { version = "1.2.0", default-features = false, optional = true }
bollard = { version = "0.14.0", default-features = false, features = ["ssl", "chrono"], optional = true }
bytes = { version = "1.4.0", default-features = false, features = ["serde"] }
bytesize = { version = "1.2.0", default-features = false }
chrono = { version = "0.4.26", default-features = false, features = ["serde"] }
cidr-utils = { version = "0.5.10", default-features = false }
clap = { version = "4.3.21", default-features = false, features = ["derive", "error-context", "env", "help", "std", "string", "usage", "wrap_help"] }
colored = { version = "2.0.4", default-features = false }
csv = { version = "1.2", default-features = false }
derivative = { version = "2.2.0", default-features = false }
dirs-next = { version = "2.0.0", default-features = false, optional = true }
dyn-clone = { version = "1.0.12", default-features = false }
encoding_rs = { version = "0.8.32", default-features = false, features = ["serde"] }
enum_dispatch = { version = "0.3.12", default-features = false }
exitcode = { version = "1.1.2", default-features = false }
flate2 = { version = "1.0.26", default-features = false, features = ["default"] }
futures-util = { version = "0.3.28", default-features = false }
glob = { version = "0.3.1", default-features = false }
governor = { version = "0.6.0", default-features = false, features = ["dashmap", "jitter", "std"], optional = true }
grok = { version = "2.0.0", default-features = false, optional = true }
h2 = { version = "0.3.20", default-features = false, optional = true }
hash_hasher = { version = "2.0.0", default-features = false }
hashbrown = { version = "0.14.0", default-features = false, optional = true, features = ["ahash"] }
headers = { version = "0.3.8", default-features = false }
hostname = { version = "0.3.1", default-features = false }
http = { version = "0.2.9", default-features = false }
http-body = { version = "0.4.5", default-features = false }
hyper = { version = "0.14.27", default-features = false, features = ["client", "runtime", "http1", "http2", "server", "stream"] }
hyper-openssl = { version = "0.9.2", default-features = false }
hyper-proxy = { version = "0.9.1", default-features = false, features = ["openssl-tls"] }
indexmap = { version = "~2.0.0", default-features = false, features = ["serde", "std"] }
infer = { version = "0.15.0", default-features = false, optional = true}
indoc = { version = "2.0.3", default-features = false }
inventory = { version = "0.3.11", default-features = false }
k8s-openapi = { version = "0.18.0", default-features = false, features = ["api", "v1_26"], optional = true }
kube = { version = "0.82.0", default-features = false, features = ["client", "openssl-tls", "runtime"], optional = true }
listenfd = { version = "1.0.1", default-features = false, optional = true }
logfmt = { version = "0.0.2", default-features = false, optional = true }
lru = { version = "0.11.0", default-features = false, optional = true }
maxminddb = { version = "0.23.0", default-features = false, optional = true }
md-5 = { version = "0.10", default-features = false, optional = true }
mongodb = { version = "2.6.0", default-features = false, features = ["tokio-runtime"], optional = true }
async-nats = { version = "0.31.0", default-features = false, optional = true }
nkeys = { version = "0.3.1", default-features = false, optional = true }
nom = { version = "7.1.3", default-features = false, optional = true }
notify = { version = "6.0.1", default-features = false, features = ["macos_fsevent"] }
once_cell = { version = "1.18", default-features = false }
openssl = { version = "0.10.56", default-features = false, features = ["vendored"] }
openssl-probe = { version = "0.1.5", default-features = false }
ordered-float = { version = "3.7.0", default-features = false }
paste = "1.0.14"
percent-encoding = { version = "2.3.0", default-features = false }
pin-project = { version = "1.1.3", default-features = false }
postgres-openssl = { version = "0.5.0", default-features = false, features = ["runtime"], optional = true }
pulsar = { version = "6.0.1", default-features = false, features = ["tokio-runtime", "auth-oauth2", "flate2", "lz4", "snap", "zstd"], optional = true }
rand = { version = "0.8.5", default-features = false, features = ["small_rng"] }
rand_distr = { version = "0.4.3", default-features = false }
rdkafka = { version = "0.33.2", default-features = false, features = ["tokio", "libz", "ssl", "zstd"], optional = true }
redis = { version = "0.23.2", default-features = false, features = ["connection-manager", "tokio-comp", "tokio-native-tls-comp"], optional = true }
regex = { version = "1.9.3", default-features = false, features = ["std", "perf"] }
roaring = { version = "0.10.2", default-features = false, optional = true }
seahash = { version = "4.1.0", default-features = false }
semver = { version = "1.0.18", default-features = false, features = ["serde", "std"], optional = true }
smallvec = { version = "1", default-features = false, features = ["union", "serde"] }
snafu = { version = "0.7.5", default-features = false, features = ["futures"] }
snap = { version = "1.1.0", default-features = false, optional = true }
socket2 = { version = "0.5.3", default-features = false }
stream-cancel = { version = "0.8.1", default-features = false }
<<<<<<< HEAD
strip-ansi-escapes = { version = "0.2.0", default-features = false }
syslog = { version = "6.1.0", default-features = false, optional = true }
tikv-jemallocator = { version = "0.5.4", default-features = false, optional = true }
=======
strip-ansi-escapes = { version = "0.1.1", default-features = false }
syslog = { version = "6.0.1", default-features = false, optional = true }
mimalloc = { version = "0.1.30", default-features = true, optional = true}
>>>>>>> 48bf7b5a
tokio-postgres = { version = "0.7.7", default-features = false, features = ["runtime", "with-chrono-0_4"], optional = true }
tokio-tungstenite = {version = "0.20.0", default-features = false, features = ["connect"], optional = true}
toml = { version = "0.7.6", default-features = false, features = ["parse", "display"] }
tonic = { version = "0.9", optional = true, default-features = false, features = ["transport", "codegen", "prost", "tls", "tls-roots", "gzip"] }
trust-dns-proto = { version = "0.22.0", default-features = false, features = ["dnssec"], optional = true }
typetag = { version = "0.2.12", default-features = false }
url = { version = "2.4.0", default-features = false, features = ["serde"] }
uuid = { version = "1", default-features = false, features = ["serde", "v4"] }
warp = { version = "0.3.5", default-features = false }
zstd = { version = "0.12.4", default-features = false }
arr_macro = { version = "0.2.1" }

# depending on fork for bumped nix dependency
# https://github.com/heim-rs/heim/pull/360
heim = { git = "https://github.com/vectordotdev/heim.git", branch = "update-nix", default-features = false, features = ["disk"] }

# make sure to update the external docs when the Lua version changes
mlua = { version = "0.8.9", default-features = false, features = ["lua54", "send", "vendored"], optional = true }

[target.'cfg(windows)'.dependencies]
windows-service = "0.6.0"

[target.'cfg(unix)'.dependencies]
atty = { version = "0.2.14", default-features = false }
nix = { version = "0.26.2", default-features = false, features = ["socket", "signal"] }

[build-dependencies]
prost-build = { version = "0.11", default-features = false, optional = true }
tonic-build = { version = "0.9", default-features = false, features = ["transport", "prost"], optional = true }
openssl-src = { version = "300", default-features = false, features = ["force-engine", "legacy"] }

[dev-dependencies]
approx = "0.5.1"
assert_cmd = { version = "2.0.12", default-features = false }
azure_core = { version = "0.13", default-features = false, features = ["enable_reqwest", "azurite_workaround"] }
azure_identity = { version = "0.13", default-features = false, features = ["enable_reqwest"] }
azure_storage_blobs = { version = "0.13", default-features = false, features = ["azurite_workaround"] }
azure_storage = { version = "0.13", default-features = false }
base64 = "0.21.2"
criterion = { version = "0.5.1", features = ["html_reports", "async_tokio"] }
itertools = { version = "0.11.0", default-features = false, features = ["use_alloc"] }
libc = "0.2.147"
similar-asserts = "1.4.2"
proptest = "1.2"
quickcheck = "1.0.3"
reqwest = { version = "0.11", features = ["json"] }
tempfile = "3.6.0"
test-generator = "0.3.1"
tokio-test = "0.4.2"
tokio = { version = "1.30.0", features = ["test-util"] }
tower-test = "0.4.0"
vector-core = { path = "lib/vector-core", default-features = false, features = ["vrl", "test"] }
wiremock = "0.5.19"
zstd = { version = "0.12.4", default-features = false }

[patch.crates-io]
# Removes dependency on `time` v0.1
# https://github.com/chronotope/chrono/pull/578
chrono = { git = "https://github.com/vectordotdev/chrono.git", tag = "v0.4.26-no-default-time-1" }
# The upgrade for `tokio-util` >= 0.6.9 is blocked on https://github.com/vectordotdev/vector/issues/11257.
tokio-util = { git = "https://github.com/vectordotdev/tokio", branch = "tokio-util-0.7.8-framed-read-continue-on-error" }
nix = { git = "https://github.com/vectordotdev/nix.git", branch = "memfd/gnu/musl" }
# The `heim` crates depend on `ntapi` 0.3.7 on Windows, but that version has an
# unaligned access bug fixed in the following revision.
ntapi = { git = "https://github.com/MSxDOS/ntapi.git", rev = "24fc1e47677fc9f6e38e5f154e6011dc9b270da6" }
# The current `openssl-sys` crate will vendor the OpenSSL sources via
# `openssl-src` at version 1.1.1*, but we want version 3.1.*. Bring in forked
# version of that crate with the appropriate dependency patched in.
openssl-sys = { git = "https://github.com/vectordotdev/rust-openssl.git", tag = "openssl-sys-v0.9.91+3.0.0" }
openssl-src = { git = "https://github.com/vectordotdev/openssl-src-rs.git", tag = "release-300-force-engine+3.1.2"}

[features]
# Default features for *-unknown-linux-gnu and *-apple-darwin
default = ["api", "api-client", "enrichment-tables", "sinks", "sources", "sources-dnstap", "transforms", "unix", "rdkafka?/gssapi-vendored", "enterprise", "component-validation-runner"]
# Default features for `cargo docs`. The same as `default` but without `rdkafka?/gssapi-vendored` which would require installing libsasl in our doc build environment.
docs = ["api", "api-client", "enrichment-tables", "sinks", "sources", "sources-dnstap", "transforms", "unix", "enterprise", "component-validation-runner"]
# Default features for *-unknown-linux-* which make use of `cmake` for dependencies
default-cmake = ["api", "api-client", "enrichment-tables", "rdkafka?/cmake_build", "sinks", "sources", "sources-dnstap", "transforms", "unix", "rdkafka?/gssapi-vendored", "enterprise"]
# Default features for *-pc-windows-msvc
# TODO: Enable SASL https://github.com/vectordotdev/vector/pull/3081#issuecomment-659298042
default-msvc = ["api", "api-client", "enrichment-tables", "rdkafka?/cmake_build", "sinks", "sources", "transforms", "enterprise"]
default-musl = ["api", "api-client", "enrichment-tables", "rdkafka?/cmake_build", "sinks", "sources", "sources-dnstap", "transforms", "unix", "rdkafka?/gssapi-vendored", "enterprise"]
default-no-api-client = ["api", "enrichment-tables", "sinks", "sources", "sources-dnstap", "transforms", "unix", "rdkafka?/gssapi-vendored", "enterprise"]
default-no-vrl-cli = ["api", "sinks", "sources", "sources-dnstap", "transforms", "unix", "rdkafka?/gssapi-vendored", "enterprise"]
tokio-console = ["dep:console-subscriber", "tokio/tracing"]

all-logs = ["sinks-logs", "sources-logs", "sources-dnstap", "transforms-logs"]
all-metrics = ["sinks-metrics", "sources-metrics", "transforms-metrics", "enterprise"]

# Target specific release features.
# The `make` tasks will select this according to the appropriate triple.
# Use this section to turn off or on specific features for specific triples.
target-aarch64-unknown-linux-gnu = ["api", "api-client", "enrichment-tables", "rdkafka?/cmake_build", "sinks", "sources", "sources-dnstap", "transforms", "unix", "enterprise"]
target-aarch64-unknown-linux-musl = ["api", "api-client", "enrichment-tables", "rdkafka?/cmake_build", "sinks", "sources", "sources-dnstap", "transforms", "unix", "enterprise"]
target-armv7-unknown-linux-gnueabihf = ["api", "api-client", "enrichment-tables", "rdkafka?/cmake_build", "sinks", "sources", "sources-dnstap", "transforms", "unix", "enterprise"]
target-armv7-unknown-linux-musleabihf = ["api", "api-client", "rdkafka?/cmake_build", "enrichment-tables", "sinks", "sources", "sources-dnstap", "transforms", "enterprise"]
target-x86_64-unknown-linux-gnu = ["api", "api-client", "rdkafka?/cmake_build", "enrichment-tables", "sinks", "sources", "sources-dnstap", "transforms", "unix", "rdkafka?/gssapi-vendored", "enterprise"]
target-x86_64-unknown-linux-musl = ["api", "api-client", "rdkafka?/cmake_build", "enrichment-tables", "sinks", "sources", "sources-dnstap", "transforms", "unix", "enterprise"]
# Does not currently build
target-powerpc64le-unknown-linux-gnu = ["api", "api-client", "enrichment-tables", "rdkafka?/cmake_build", "sinks", "sources", "sources-dnstap", "transforms", "unix", "enterprise"]
# Currently doesn't build due to lack of support for 64-bit atomics
target-powerpc-unknown-linux-gnu = ["api", "api-client", "enrichment-tables", "rdkafka?/cmake_build", "sinks", "sources", "sources-dnstap", "transforms", "unix", "enterprise"]

# Enables features that work only on systems providing `cfg(unix)`
<<<<<<< HEAD
unix = ["tikv-jemallocator", "allocation-tracing"]
allocation-tracing = []
=======
unix = ["mimalloc"]
>>>>>>> 48bf7b5a

# Enables kubernetes dependencies and shared code. Kubernetes-related sources,
# transforms and sinks should depend on this feature.
kubernetes = ["dep:k8s-openapi", "dep:kube"]

docker = ["dep:bollard", "dep:dirs-next"]

# API
api = [
  "dep:async-graphql",
  "dep:async-graphql-warp",
  "dep:base64",
  "dep:itertools",
  "vector-core/api",
]

# API client
api-client = [
  "dep:crossterm",
  "dep:num-format",
  "dep:number_prefix",
  "dep:ratatui",
  "vector-core/api",
  "dep:vector-api-client",
]

aws-core = [
  "aws-config",
  "dep:aws-credential-types",
  "dep:aws-sigv4",
  "dep:aws-types",
  "dep:aws-smithy-async",
  "dep:aws-smithy-client",
  "dep:aws-smithy-http",
  "dep:aws-smithy-http-tower",
  "dep:aws-smithy-types",
]

# Anything that requires Protocol Buffers.
protobuf-build = ["dep:tonic-build", "dep:prost-build"]

gcp = ["dep:base64", "dep:goauth", "dep:smpl_jwt"]

# Enrichment Tables
enrichment-tables = ["enrichment-tables-geoip"]
enrichment-tables-geoip = ["dep:maxminddb"]

# Sources
sources = ["sources-logs", "sources-metrics"]
sources-logs = [
  "sources-amqp",
  "sources-aws_kinesis_firehose",
  "sources-aws_s3",
  "sources-aws_sqs",
  "sources-datadog_agent",
  "sources-demo_logs",
  "sources-docker_logs",
  "sources-exec",
  "sources-file",
  "sources-fluent",
  "sources-gcp_pubsub",
  "sources-heroku_logs",
  "sources-http_server",
  "sources-http_client",
  "sources-internal_logs",
  "sources-journald",
  "sources-kafka",
  "sources-kubernetes_logs",
  "sources-logstash",
  "sources-nats",
  "sources-opentelemetry",
  "sources-file-descriptor",
  "sources-redis",
  "sources-socket",
  "sources-splunk_hec",
  "sources-stdin",
  "sources-syslog",
  "sources-vector",
]
sources-metrics = [
  "sources-apache_metrics",
  "sources-aws_ecs_metrics",
  "sources-eventstoredb_metrics",
  "sources-host_metrics",
  "sources-internal_metrics",
  "sources-mongodb_metrics",
  "sources-nginx_metrics",
  "sources-postgresql_metrics",
  "sources-prometheus",
  "sources-statsd",
  "sources-vector",
]

sources-amqp = ["lapin"]
sources-apache_metrics = []
sources-aws_ecs_metrics = []
sources-aws_kinesis_firehose = ["dep:base64", "dep:infer"]
sources-aws_s3 = ["aws-core", "dep:aws-sdk-sqs", "dep:aws-sdk-s3", "dep:semver", "dep:async-compression", "sources-aws_sqs", "tokio-util/io"]
sources-aws_sqs = ["aws-core", "dep:aws-sdk-sqs"]
sources-datadog_agent = ["sources-utils-http-error", "protobuf-build"]
sources-demo_logs = ["dep:fakedata"]
sources-dnstap = ["dep:base64", "dep:trust-dns-proto", "dep:dnsmsg-parser", "protobuf-build"]
sources-docker_logs = ["docker"]
sources-eventstoredb_metrics = []
sources-exec = []
sources-file = ["dep:file-source"]
sources-file-descriptor = ["tokio-util/io"]
sources-fluent = ["dep:base64", "sources-utils-net-tcp", "tokio-util/net", "dep:rmpv", "dep:rmp-serde", "dep:serde_bytes"]
sources-gcp_pubsub = ["gcp", "dep:h2", "dep:prost-types", "protobuf-build", "dep:tonic"]
sources-heroku_logs = ["sources-utils-http", "sources-utils-http-query", "sources-http_server"]
sources-host_metrics =  ["heim/cpu", "heim/host", "heim/memory", "heim/net"]
sources-http_client = ["sources-utils-http-client"]
sources-http_server = ["sources-utils-http", "sources-utils-http-query"]
sources-internal_logs = []
sources-internal_metrics = []
sources-journald = []
sources-kafka = ["dep:rdkafka"]
sources-kubernetes_logs = ["dep:file-source", "kubernetes", "transforms-reduce"]
sources-logstash = ["sources-utils-net-tcp", "tokio-util/net"]
sources-mongodb_metrics = ["dep:mongodb"]
sources-nats = ["dep:async-nats", "dep:nkeys"]
sources-nginx_metrics = ["dep:nom"]
sources-opentelemetry = ["dep:hex", "dep:opentelemetry-proto", "dep:prost-types", "sources-http_server", "sources-utils-http", "sources-vector"]
sources-postgresql_metrics = ["dep:postgres-openssl", "dep:tokio-postgres"]
sources-prometheus = ["dep:prometheus-parser", "sinks-prometheus", "sources-utils-http-client"]
sources-redis= ["dep:redis"]
sources-socket = ["sources-utils-net", "tokio-util/net"]
sources-splunk_hec = ["dep:roaring"]
sources-statsd = ["sources-utils-net", "tokio-util/net"]
sources-stdin = ["tokio-util/io"]
sources-syslog = ["codecs/syslog", "sources-utils-net", "tokio-util/net"]
sources-utils-http = ["dep:snap", "sources-utils-http-auth", "sources-utils-http-encoding", "sources-utils-http-error", "sources-utils-http-prelude"]
sources-utils-http-auth = ["sources-utils-http-error"]
sources-utils-http-encoding = ["dep:snap", "sources-utils-http-error"]
sources-utils-http-error = []
sources-utils-http-prelude = ["sources-utils-http", "sources-utils-http-auth", "sources-utils-http-encoding", "sources-utils-http-error"]
sources-utils-http-query = []
sources-utils-http-client = ["sources-utils-http", "sources-http_server"]
sources-utils-net = ["sources-utils-net-tcp", "sources-utils-net-udp", "sources-utils-net-unix"]
sources-utils-net-tcp = ["listenfd"]
sources-utils-net-udp = ["listenfd"]
sources-utils-net-unix = []

sources-vector = ["dep:tonic", "protobuf-build"]

# Transforms
transforms = ["transforms-logs", "transforms-metrics"]
transforms-logs = [
  "transforms-aws_ec2_metadata",
  "transforms-dedupe",
  "transforms-filter",
  "transforms-lua",
  "transforms-metric_to_log",
  "transforms-pipelines",
  "transforms-reduce",
  "transforms-remap",
  "transforms-route",
  "transforms-sample",
  "transforms-throttle",
]
transforms-metrics = [
  "transforms-aggregate",
  "transforms-filter",
  "transforms-lua",
  "transforms-metric_to_log",
  "transforms-pipelines",
  "transforms-remap",
  "transforms-tag_cardinality_limit",
  "transforms-throttle",
]

transforms-aggregate = []
transforms-aws_ec2_metadata = ["dep:arc-swap"]
transforms-dedupe = ["dep:lru"]
transforms-filter = []
transforms-lua = ["dep:mlua", "vector-core/lua"]
transforms-metric_to_log = []
transforms-pipelines = ["transforms-filter", "transforms-route"]
transforms-reduce = []
transforms-remap = []
transforms-route = []
transforms-sample = []
transforms-tag_cardinality_limit = ["dep:bloomy", "dep:hashbrown"]
transforms-throttle = ["dep:governor"]

# Sinks
sinks = ["sinks-logs", "sinks-metrics"]
sinks-logs = [
  "sinks-amqp",
  "sinks-appsignal",
  "sinks-aws_cloudwatch_logs",
  "sinks-aws_kinesis_firehose",
  "sinks-aws_kinesis_streams",
  "sinks-aws_s3",
  "sinks-aws_sqs",
  "sinks-axiom",
  "sinks-azure_blob",
  "sinks-azure_monitor_logs",
  "sinks-blackhole",
  "sinks-chronicle",
  "sinks-clickhouse",
  "sinks-console",
  "sinks-databend",
  "sinks-datadog_events",
  "sinks-datadog_logs",
  "sinks-datadog_traces",
  "sinks-elasticsearch",
  "sinks-file",
  "sinks-gcp",
  "sinks-honeycomb",
  "sinks-http",
  "sinks-humio",
  "sinks-influxdb",
  "sinks-kafka",
  "sinks-mezmo",
  "sinks-loki",
  "sinks-memory_queue",
  "sinks-nats",
  "sinks-new_relic_logs",
  "sinks-new_relic",
  "sinks-papertrail",
  "sinks-pulsar",
  "sinks-redis",
  "sinks-sematext",
  "sinks-socket",
  "sinks-splunk_hec",
  "sinks-vector",
  "sinks-webhdfs",
  "sinks-websocket",
]
sinks-metrics = [
  "sinks-appsignal",
  "sinks-aws_cloudwatch_metrics",
  "sinks-blackhole",
  "sinks-console",
  "sinks-datadog_metrics",
  "sinks-greptimedb",
  "sinks-humio",
  "sinks-influxdb",
  "sinks-kafka",
  "sinks-prometheus",
  "sinks-sematext",
  "sinks-statsd",
  "sinks-vector",
  "sinks-splunk_hec"
]

sinks-amqp = ["lapin"]
sinks-appsignal = []
sinks-aws_cloudwatch_logs = ["aws-core", "dep:aws-sdk-cloudwatchlogs"]
sinks-aws_cloudwatch_metrics = ["aws-core", "dep:aws-sdk-cloudwatch"]
sinks-aws_kinesis_firehose = ["aws-core", "dep:aws-sdk-firehose"]
sinks-aws_kinesis_streams = ["aws-core", "dep:aws-sdk-kinesis"]
sinks-aws_s3 = ["dep:base64", "dep:md-5", "aws-core", "dep:aws-sdk-s3"]
sinks-aws_sqs = ["aws-core", "dep:aws-sdk-sqs"]
sinks-axiom = ["sinks-elasticsearch"]
sinks-azure_blob = ["dep:azure_core", "dep:azure_identity", "dep:azure_storage", "dep:azure_storage_blobs"]
sinks-azure_monitor_logs = []
sinks-blackhole = []
sinks-chronicle = []
sinks-clickhouse = []
sinks-console = []
sinks-databend = []
sinks-datadog_events = []
sinks-datadog_logs = []
sinks-datadog_metrics = ["protobuf-build", "dep:prost-reflect"]
sinks-datadog_traces = ["protobuf-build", "dep:rmpv", "dep:rmp-serde", "dep:serde_bytes"]
sinks-elasticsearch = ["aws-core", "transforms-metric_to_log"]
sinks-file = ["dep:async-compression"]
sinks-gcp = ["dep:base64", "gcp"]
sinks-greptimedb = ["dep:greptimedb-client"]
sinks-honeycomb = []
sinks-http = []
sinks-humio = ["sinks-splunk_hec", "transforms-metric_to_log"]
sinks-influxdb = []
sinks-kafka = ["dep:rdkafka"]
sinks-mezmo = []
sinks-loki = ["loki-logproto"]
sinks-nats = ["dep:async-nats", "dep:nkeys"]
sinks-new_relic_logs = ["sinks-http"]
sinks-new_relic = []
sinks-papertrail = ["dep:syslog"]
sinks-prometheus = ["aws-core", "dep:base64", "dep:prometheus-parser", "dep:snap"]
sinks-pulsar = ["dep:apache-avro", "dep:pulsar", "dep:lru"]
sinks-redis = ["dep:redis"]
sinks-sematext = ["sinks-elasticsearch", "sinks-influxdb"]
sinks-socket = ["sinks-utils-udp"]
sinks-splunk_hec = []
sinks-statsd = ["sinks-utils-udp", "tokio-util/net"]
sinks-utils-udp = []
sinks-vector = ["sinks-utils-udp", "dep:tonic", "protobuf-build"]
sinks-websocket = ["dep:tokio-tungstenite"]
<<<<<<< HEAD
sinks-webhdfs = ["dep:opendal"]
=======
sinks-memory_queue = []
>>>>>>> 48bf7b5a

# Datadog integration
enterprise = [
  "dep:hex",
  "dep:sha2",
  "sinks-datadog_logs",
  "sinks-datadog_metrics",
  "sources-host_metrics",
  "sources-internal_logs",
  "sources-internal_metrics",
  "transforms-remap",
  "transforms-filter",
]

# Identifies that the build is a nightly build
nightly = []

# Testing-related features
all-integration-tests = [
  "amqp-integration-tests",
  "appsignal-integration-tests",
  "aws-integration-tests",
  "axiom-integration-tests",
  "azure-integration-tests",
  "chronicle-integration-tests",
  "clickhouse-integration-tests",
  "databend-integration-tests",
  "datadog-agent-integration-tests",
  "datadog-logs-integration-tests",
  "datadog-metrics-integration-tests",
  "datadog-traces-integration-tests",
  "docker-logs-integration-tests",
  "es-integration-tests",
  "eventstoredb_metrics-integration-tests",
  "fluent-integration-tests",
  "gcp-cloud-storage-integration-tests",
  "gcp-integration-tests",
  "gcp-pubsub-integration-tests",
  "greptimedb-integration-tests",
  "http-client-integration-tests",
  "humio-integration-tests",
  "influxdb-integration-tests",
  "kafka-integration-tests",
  "logstash-integration-tests",
  "loki-integration-tests",
  "mongodb_metrics-integration-tests",
  "nats-integration-tests",
  "nginx-integration-tests",
  "opentelemetry-integration-tests",
  "postgresql_metrics-integration-tests",
  "prometheus-integration-tests",
  "pulsar-integration-tests",
  "redis-integration-tests",
  "splunk-integration-tests",
  "dnstap-integration-tests",
  "webhdfs-integration-tests",
]

amqp-integration-tests = ["sources-amqp", "sinks-amqp"]
appsignal-integration-tests = ["sinks-appsignal"]

aws-integration-tests = [
  "aws-cloudwatch-logs-integration-tests",
  "aws-cloudwatch-metrics-integration-tests",
  "aws-ec2-metadata-integration-tests",
  "aws-ecs-metrics-integration-tests",
  "aws-kinesis-firehose-integration-tests",
  "aws-kinesis-streams-integration-tests",
  "aws-s3-integration-tests",
  "aws-sqs-integration-tests",
]

azure-integration-tests = [
  "azure-blob-integration-tests"
]

aws-cloudwatch-logs-integration-tests = ["sinks-aws_cloudwatch_logs"]
aws-cloudwatch-metrics-integration-tests = ["sinks-aws_cloudwatch_metrics"]
aws-ec2-metadata-integration-tests = ["transforms-aws_ec2_metadata"]
aws-ecs-metrics-integration-tests = ["sources-aws_ecs_metrics"]
aws-kinesis-firehose-integration-tests = ["sinks-aws_kinesis_firehose", "dep:aws-sdk-elasticsearch", "sinks-elasticsearch"]
aws-kinesis-streams-integration-tests = ["sinks-aws_kinesis_streams"]
aws-s3-integration-tests = ["sinks-aws_s3", "sources-aws_s3"]
aws-sqs-integration-tests = ["sinks-aws_sqs", "sources-aws_sqs"]
axiom-integration-tests = ["sinks-axiom"]
azure-blob-integration-tests = ["sinks-azure_blob"]
chronicle-integration-tests = ["sinks-gcp"]
clickhouse-integration-tests = ["sinks-clickhouse"]
databend-integration-tests = ["sinks-databend"]
datadog-agent-integration-tests = ["sources-datadog_agent"]
datadog-logs-integration-tests = ["sinks-datadog_logs"]
datadog-metrics-integration-tests = ["sinks-datadog_metrics"]
datadog-traces-integration-tests = ["sources-datadog_agent", "sinks-datadog_traces", "axum/tokio"]
docker-logs-integration-tests = ["sources-docker_logs", "unix"]
es-integration-tests = ["sinks-elasticsearch"]
eventstoredb_metrics-integration-tests = ["sources-eventstoredb_metrics"]
fluent-integration-tests = ["docker", "sources-fluent"]
gcp-cloud-storage-integration-tests = ["sinks-gcp"]
gcp-integration-tests = ["sinks-gcp"]
gcp-pubsub-integration-tests = ["sinks-gcp", "sources-gcp_pubsub"]
greptimedb-integration-tests = ["sinks-greptimedb"]
humio-integration-tests = ["sinks-humio"]
http-client-integration-tests = ["sources-http_client"]
influxdb-integration-tests = ["sinks-influxdb"]
kafka-integration-tests = ["sinks-kafka", "sources-kafka"]
logstash-integration-tests = ["docker", "sources-logstash"]
loki-integration-tests = ["sinks-loki"]
mongodb_metrics-integration-tests = ["sources-mongodb_metrics"]
nats-integration-tests = ["sinks-nats", "sources-nats"]
nginx-integration-tests = ["sources-nginx_metrics"]
opentelemetry-integration-tests = ["sources-opentelemetry"]
postgresql_metrics-integration-tests = ["sources-postgresql_metrics"]
prometheus-integration-tests = ["sinks-prometheus", "sources-prometheus", "sinks-influxdb"]
pulsar-integration-tests = ["sinks-pulsar"]
redis-integration-tests = ["sinks-redis", "sources-redis"]
splunk-integration-tests = ["sinks-splunk_hec"]
dnstap-integration-tests = ["sources-dnstap", "dep:bollard"]
webhdfs-integration-tests = ["sinks-webhdfs"]
disable-resolv-conf = []
shutdown-tests = ["api", "sinks-blackhole", "sinks-console", "sinks-prometheus", "sources", "transforms-lua", "transforms-remap", "unix"]
cli-tests = ["sinks-blackhole", "sinks-socket", "sources-demo_logs", "sources-file"]
vector-api-tests = [
  "sources-demo_logs",
  "transforms-remap",
  "sinks-blackhole"
]
vector-unit-test-tests = [
  "sources-demo_logs",
  "transforms-remap",
  "transforms-route",
  "transforms-filter",
  "transforms-reduce",
  "sinks-console"
]
enterprise-tests = [
  "enterprise",
  "sources-demo_logs",
  "sinks-blackhole",
  "sinks-loki",
  "api",
]

component-validation-runner = ["dep:tonic", "sources-internal_logs", "sources-internal_metrics", "sources-vector", "sinks-vector"]
component-validation-tests = ["component-validation-runner", "sources", "transforms", "sinks"]

# Grouping together features for benchmarks. We exclude the API client due to it causing the build process to run out
# of memory when those additional dependencies are built in CI.
benches = [
  "sinks-file",
  "sinks-http",
  "sinks-socket",
  "sources-file",
  "sources-socket",
  "sources-syslog",
  "transforms-lua",
  "transforms-sample",
]
dnstap-benches = ["sources-dnstap"]
language-benches = ["sinks-socket", "sources-socket", "transforms-lua", "transforms-remap"]
# Separate benching process for metrics due to the nature of the bootstrap procedures.
statistic-benches = []
remap-benches = ["transforms-remap"]
transform-benches = ["transforms-filter", "transforms-dedupe", "transforms-reduce", "transforms-route"]
codecs-benches = []
loki-benches = ["sinks-loki"]
enrichment-tables-benches = ["enrichment-tables-geoip"]

[[bench]]
name = "default"
harness = false
required-features = ["benches"]

[[bench]]
name = "dnstap"
path = "benches/dnstap/mod.rs"
harness = false
required-features = ["dnstap-benches"]

[[bench]]
name = "remap"
harness = false
required-features = ["remap-benches"]

[[bench]]
name = "enrichment_tables"
harness = false
required-features = ["enrichment-tables-benches"]

[[bench]]
name = "languages"
harness = false
required-features = ["language-benches"]

[[bench]]
name = "loki"
harness = false
required-features = ["loki-benches"]

[[bench]]
name = "distribution_statistic"
harness = false
required-features = ["statistic-benches"]

[[bench]]
name = "transform"
path = "benches/transform/main.rs"
harness = false
test = false
required-features = ["transform-benches"]

[[bench]]
name = "codecs"
path = "benches/codecs/main.rs"
harness = false
required-features = ["codecs-benches"]<|MERGE_RESOLUTION|>--- conflicted
+++ resolved
@@ -313,15 +313,9 @@
 snap = { version = "1.1.0", default-features = false, optional = true }
 socket2 = { version = "0.5.3", default-features = false }
 stream-cancel = { version = "0.8.1", default-features = false }
-<<<<<<< HEAD
 strip-ansi-escapes = { version = "0.2.0", default-features = false }
 syslog = { version = "6.1.0", default-features = false, optional = true }
-tikv-jemallocator = { version = "0.5.4", default-features = false, optional = true }
-=======
-strip-ansi-escapes = { version = "0.1.1", default-features = false }
-syslog = { version = "6.0.1", default-features = false, optional = true }
 mimalloc = { version = "0.1.30", default-features = true, optional = true}
->>>>>>> 48bf7b5a
 tokio-postgres = { version = "0.7.7", default-features = false, features = ["runtime", "with-chrono-0_4"], optional = true }
 tokio-tungstenite = {version = "0.20.0", default-features = false, features = ["connect"], optional = true}
 toml = { version = "0.7.6", default-features = false, features = ["parse", "display"] }
@@ -426,12 +420,7 @@
 target-powerpc-unknown-linux-gnu = ["api", "api-client", "enrichment-tables", "rdkafka?/cmake_build", "sinks", "sources", "sources-dnstap", "transforms", "unix", "enterprise"]
 
 # Enables features that work only on systems providing `cfg(unix)`
-<<<<<<< HEAD
-unix = ["tikv-jemallocator", "allocation-tracing"]
-allocation-tracing = []
-=======
 unix = ["mimalloc"]
->>>>>>> 48bf7b5a
 
 # Enables kubernetes dependencies and shared code. Kubernetes-related sources,
 # transforms and sinks should depend on this feature.
@@ -648,7 +637,6 @@
   "sinks-kafka",
   "sinks-mezmo",
   "sinks-loki",
-  "sinks-memory_queue",
   "sinks-nats",
   "sinks-new_relic_logs",
   "sinks-new_relic",
@@ -724,11 +712,7 @@
 sinks-utils-udp = []
 sinks-vector = ["sinks-utils-udp", "dep:tonic", "protobuf-build"]
 sinks-websocket = ["dep:tokio-tungstenite"]
-<<<<<<< HEAD
-sinks-webhdfs = ["dep:opendal"]
-=======
 sinks-memory_queue = []
->>>>>>> 48bf7b5a
 
 # Datadog integration
 enterprise = [
